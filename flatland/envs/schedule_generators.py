--- conflicted
+++ resolved
@@ -84,8 +84,6 @@
 
 
 def sparse_schedule_generator(speed_ratio_map: Mapping[float, float] = None, seed: int = 1) -> ScheduleGenerator:
-<<<<<<< HEAD
-=======
     """
 
     This is the schedule generator which is used for Round 2 of the Flatland challenge. It produces schedules
@@ -95,7 +93,6 @@
     :param seed: Initiate random seed generator
     """
 
->>>>>>> 2b0eaa47
     def generator(rail: GridTransitionMap, num_agents: int, hints: Any = None, num_resets: int = 0):
         """
 
