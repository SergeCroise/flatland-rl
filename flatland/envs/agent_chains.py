
import networkx as nx
import numpy as np

from typing import List, Tuple
import graphviz as gv

class MotionCheck(object):
    """ Class to find chains of agents which are "colliding" with a stopped agent.
        This is to allow close-packed chains of agents, ie a train of agents travelling
        at the same speed with no gaps between them,
    """
    def __init__(self):
        self.G = nx.DiGraph()

    def addAgent(self, iAg, rc1, rc2, xlabel=None):
        """ add an agent and its motion as row,col tuples of current and next position.
            The agent's current position is given an "agent" attribute recording the agent index.
            If an agent does not move this round then its cell is
        """

        # Agents which have not yet entered the env have position None.
        # Substitute this for the row = -1, column = agent index
        if rc1 is None:
            rc1 = (-1, iAg)

        if rc2 is None:
            rc2 = (-1, iAg)

        self.G.add_node(rc1, agent=iAg)
        if xlabel:
            self.G.nodes[rc1]["xlabel"] = xlabel
        self.G.add_edge(rc1, rc2)

    def find_stops(self):
        """ find all the stopped agents as a set of rc position nodes
            A stopped agent is a self-loop on a cell node.
        """

        # get the (sparse) adjacency matrix
        spAdj = nx.linalg.adjacency_matrix(self.G)

        # the stopped agents appear as 1s on the diagonal
        # the where turns this into a list of indices of the 1s
        giStops = np.where(spAdj.diagonal())[0]

        # convert the cell/node indices into the node rc values
        lvAll = list(self.G.nodes())
        # pick out the stops by their indices
        lvStops = [ lvAll[i] for i in giStops ]
        # make it into a set ready for a set intersection
        svStops = set(lvStops)
        return svStops

    def find_stops2(self):
        """ alternative method to find stopped agents, using a networkx call to find selfloop edges
        """
        svStops = { u for u,v in nx.classes.function.selfloop_edges(self.G) }
        return svStops

    def find_stop_preds(self, svStops=None):

        if svStops is None:
            svStops = self.find_stops2()

        # Get all the chains of agents - weakly connected components.
        # Weakly connected because it's a directed graph and you can traverse a chain of agents
        # in only one direction
        lWCC = list(nx.algorithms.components.weakly_connected_components(self.G))

        svBlocked = set()

        for oWCC in lWCC:
            #print("Component:", oWCC)
            Gwcc = self.G.subgraph(oWCC)
<<<<<<< HEAD

            #lChain = list(nx.topological_sort(Gwcc))
            #print("path:     ", lChain)

=======
            
>>>>>>> 682ffc2c
            # Find all the stops in this chain
            svCompStops = svStops.intersection(Gwcc)
            #print(svCompStops)

            if len(svCompStops) > 0:

                # We need to traverse it in reverse - back up the movement edges
                Gwcc_rev = Gwcc.reverse()
                for vStop in svCompStops:

<<<<<<< HEAD
                    iter_stops = nx.algorithms.traversal.dfs_postorder_nodes(Gwcc.reverse(), vStop)
=======
                    # Find all the agents stopped by vStop by following the (reversed) edges
                    # This traverses a tree - dfs = depth first seearch
                    iter_stops = nx.algorithms.traversal.dfs_postorder_nodes(Gwcc_rev, vStop)
>>>>>>> 682ffc2c
                    lStops = list(iter_stops)
                    svBlocked.update(lStops)

        return svBlocked

    def find_swaps(self):
        """ find all the swap conflicts where two agents are trying to exchange places.
            These appear as simple cycles of length 2.
        """
        #svStops = self.find_stops2()
        llvLoops = list(nx.algorithms.cycles.simple_cycles(self.G))
        llvSwaps = [lvLoop for lvLoop in llvLoops if len(lvLoop) == 2 ]
        svSwaps = { v for lvSwap in llvSwaps for v in lvSwap }
        return svSwaps

    def find_same_dest(self):
        """ find groups of agents which are trying to land on the same cell.
            ie there is a gap of one cell between them and they are both landing on it.
        """
        pass

    def find_conflicts(self):
        svStops = self.find_stops2() # { u for u,v in nx.classes.function.selfloop_edges(self.G) }
        #llvLoops = list(nx.algorithms.cycles.simple_cycles(self.G))
        #llvSwaps = [lvLoop for lvLoop in llvLoops if len(lvLoop) == 2 ]
        #svSwaps = { v for lvSwap in llvSwaps for v in lvSwap }
        svSwaps = self.find_swaps()
        svBlocked = self.find_stop_preds(svStops.union(svSwaps))

        for (v, dPred) in self.G.pred.items():
            if v in svSwaps:
                self.G.nodes[v]["color"] = "purple"
            elif v in svBlocked:
                self.G.nodes[v]["color"] = "red"
            elif len(dPred)>1:

                if self.G.nodes[v].get("color") == "red":
                    continue

                if self.G.nodes[v].get("agent") is None:
                    self.G.nodes[v]["color"] = "blue"
                else:
                    self.G.nodes[v]["color"] = "magenta"

                # predecessors of a contended cell
                diAgCell = {self.G.nodes[vPred].get("agent"): vPred  for vPred in dPred}

                # remove the agent with the lowest index, who wins
                iAgWinner = min(diAgCell)
                diAgCell.pop(iAgWinner)

                # Block all the remaining predessors, and their tree of preds
                for iAg, v in diAgCell.items():
                    self.G.nodes[v]["color"] = "red"
                    for vPred in nx.traversal.dfs_postorder_nodes(self.G.reverse(), source=v):
                        self.G.nodes[vPred]["color"] = "red"

    def check_motion(self, iAgent, rcPos):
        """ If agent position is None, we use a dummy position of (-1, iAgent)
        """

        if rcPos is None:
            rcPos = (-1, iAgent)

        dAttr = self.G.nodes.get(rcPos)
        #print("pos:", rcPos, "dAttr:", dAttr)

        if dAttr is None:
            dAttr = {}

        # If it's been marked red or purple then it can't move
        if "color" in dAttr:
            sColor = dAttr["color"]
            if sColor in [ "red", "purple" ]:
                return (False, rcPos)

        dSucc = self.G.succ[rcPos]

        # This should never happen - only the next cell of an agent has no successor
        if len(dSucc)==0:
            print(f"error condition - agent {iAg} node {rcPos} has no successor")
            return (False, rcPos)

        # This agent has a successor
        rcNext = self.G.successors(rcPos).__next__()
        if rcNext == rcPos:  # the agent didn't want to move
            return (False, rcNext)
        # The agent wanted to move, and it can
        return (True, rcNext)




def render(omc:MotionCheck, horizontal=True):
    oAG = nx.drawing.nx_agraph.to_agraph(omc.G)
    oAG.layout("dot")
    sDot = oAG.to_string()
    if horizontal:
        sDot = sDot.replace('{', '{ rankdir="LR" ')
    #return oAG.draw(format="png")
    # This returns a graphviz object which implements __repr_svg
    return gv.Source(sDot)

class ChainTestEnv(object):
    """ Just for testing agent chains
    """
    def __init__(self, omc:MotionCheck):
        self.iAgNext = 0
        self.iRowNext = 1
        self.omc = omc

    def addAgent(self, rc1, rc2, xlabel=None):
        self.omc.addAgent(self.iAgNext, rc1, rc2, xlabel=xlabel)
        self.iAgNext+=1

    def addAgentToRow(self, c1, c2, xlabel=None):
        self.addAgent((self.iRowNext, c1), (self.iRowNext, c2), xlabel=xlabel)


    def create_test_chain(self,
            nAgents:int,
            rcVel:Tuple[int] = (0,1),
            liStopped:List[int]=[],
            xlabel=None):
        """ create a chain of agents
        """
        lrcAgPos = [ (self.iRowNext, i * rcVel[1]) for i in range(nAgents) ]

        for iAg, rcPos in zip(range(nAgents), lrcAgPos):
            if iAg in liStopped:
                rcVel1 = (0,0)
            else:
                rcVel1 = rcVel
            self.omc.addAgent(iAg+self.iAgNext, rcPos, (rcPos[0] + rcVel1[0], rcPos[1] + rcVel1[1]) )

        if xlabel:
            self.omc.G.nodes[lrcAgPos[0]]["xlabel"] = xlabel

        self.iAgNext += nAgents
        self.iRowNext += 1

    def nextRow(self):
        self.iRowNext+=1



def create_test_agents(omc:MotionCheck):

    # blocked chain
    omc.addAgent(1, (1,2), (1,3))
    omc.addAgent(2, (1,3), (1,4))
    omc.addAgent(3, (1,4), (1,5))
    omc.addAgent(31, (1,5), (1,5))

    # unblocked chain
    omc.addAgent(4, (2,1), (2,2))
    omc.addAgent(5, (2,2), (2,3))

    # blocked short chain
    omc.addAgent(6, (3,1), (3,2))
    omc.addAgent(7, (3,2), (3,2))

    # solitary agent
    omc.addAgent(8, (4,1), (4,2))

    # solitary stopped agent
    omc.addAgent(9, (5,1), (5,1))

    # blocked short chain (opposite direction)
    omc.addAgent(10, (6,4), (6,3))
    omc.addAgent(11, (6,3), (6,3))

    # swap conflict
    omc.addAgent(12, (7,1), (7,2))
    omc.addAgent(13, (7,2), (7,1))


def create_test_agents2(omc:MotionCheck):

    # blocked chain
    cte = ChainTestEnv(omc)
    cte.create_test_chain(4, liStopped=[3], xlabel="stopped\nchain")
    cte.create_test_chain(4, xlabel="running\nchain")

    cte.create_test_chain(2, liStopped = [1], xlabel="stopped \nshort\n chain")

    cte.addAgentToRow(1, 2, "swap")
    cte.addAgentToRow(2, 1)

    cte.nextRow()


    cte.addAgentToRow(1, 2, "chain\nswap")
    cte.addAgentToRow(2, 3)
    cte.addAgentToRow(3, 2)

    cte.nextRow()

    cte.addAgentToRow(1, 2, "midchain\nstop")
    cte.addAgentToRow(2, 3)
    cte.addAgentToRow(3, 4)
    cte.addAgentToRow(4, 4)
    cte.addAgentToRow(5, 6)
    cte.addAgentToRow(6, 7)

    cte.nextRow()

    cte.addAgentToRow(1, 2, "midchain\nswap")
    cte.addAgentToRow(2, 3)
    cte.addAgentToRow(3, 4)
    cte.addAgentToRow(4, 3)
    cte.addAgentToRow(5, 4)
    cte.addAgentToRow(6, 5)

    cte.nextRow()

    cte.addAgentToRow(1, 2, "Land on\nSame")
    cte.addAgentToRow(3, 2)

    cte.nextRow()
    cte.addAgentToRow(1, 2, "chains\nonto\nsame")
    cte.addAgentToRow(2, 3)
    cte.addAgentToRow(3, 4)
    cte.addAgentToRow(5, 4)
    cte.addAgentToRow(6, 5)
    cte.addAgentToRow(7, 6)


    cte.nextRow()
    cte.addAgentToRow(1, 2, "3-way\nsame")
    cte.addAgentToRow(3, 2)
    cte.addAgent((cte.iRowNext+1, 2), (cte.iRowNext, 2))
    cte.nextRow()

    if False:
        cte.nextRow()
        cte.nextRow()
        cte.addAgentToRow(1, 2, "4-way\nsame")
        cte.addAgentToRow(3, 2)
        cte.addAgent((cte.iRowNext+1, 2), (cte.iRowNext, 2))
        cte.addAgent((cte.iRowNext-1, 2), (cte.iRowNext, 2))
        cte.nextRow()

    cte.nextRow()
    cte.addAgentToRow(1, 2, "Tee")
    cte.addAgentToRow(2, 3)
    cte.addAgentToRow(3, 4)
    cte.addAgent((cte.iRowNext+1, 3), (cte.iRowNext, 3))
    cte.nextRow()


    cte.nextRow()
    cte.addAgentToRow(1, 2, "Tree")
    cte.addAgentToRow(2, 3)
    cte.addAgentToRow(3, 4)
    r1 = cte.iRowNext
    r2 = cte.iRowNext+1
    r3 = cte.iRowNext+2
    cte.addAgent((r2, 3), (r1, 3))
    cte.addAgent((r2, 2), (r2, 3))
    cte.addAgent((r3, 2), (r2, 3))

    cte.nextRow()


def test_agent_following():
    omc = MotionCheck()
    create_test_agents2(omc)

    svStops = omc.find_stops()
    svBlocked = omc.find_stop_preds()
    llvSwaps = omc.find_swaps()
    svSwaps = { v for lvSwap in llvSwaps for v in lvSwap }
    print(list(svBlocked))

    lvCells = omc.G.nodes()

    lColours = [ "magenta" if v in svStops
            else "red" if v in svBlocked
            else "purple" if v in svSwaps
            else "lightblue"
            for v in lvCells ]
    dPos = dict(zip(lvCells, lvCells))

<<<<<<< HEAD
    #plt.ion()
    nx.draw(omc.G,
        with_labels=True, arrowsize=20,
        pos=dPos,
        node_color = lColours)


    #plt.pause(20)
    #plt.show()



=======
    nx.draw(omc.G, 
        with_labels=True, arrowsize=20, 
        pos=dPos,
        node_color = lColours)

>>>>>>> 682ffc2c
def main():

    test_agent_following()

if __name__=="__main__":
    main()<|MERGE_RESOLUTION|>--- conflicted
+++ resolved
@@ -73,14 +73,7 @@
         for oWCC in lWCC:
             #print("Component:", oWCC)
             Gwcc = self.G.subgraph(oWCC)
-<<<<<<< HEAD
-
-            #lChain = list(nx.topological_sort(Gwcc))
-            #print("path:     ", lChain)
-
-=======
             
->>>>>>> 682ffc2c
             # Find all the stops in this chain
             svCompStops = svStops.intersection(Gwcc)
             #print(svCompStops)
@@ -91,13 +84,9 @@
                 Gwcc_rev = Gwcc.reverse()
                 for vStop in svCompStops:
 
-<<<<<<< HEAD
-                    iter_stops = nx.algorithms.traversal.dfs_postorder_nodes(Gwcc.reverse(), vStop)
-=======
                     # Find all the agents stopped by vStop by following the (reversed) edges
                     # This traverses a tree - dfs = depth first seearch
                     iter_stops = nx.algorithms.traversal.dfs_postorder_nodes(Gwcc_rev, vStop)
->>>>>>> 682ffc2c
                     lStops = list(iter_stops)
                     svBlocked.update(lStops)
 
@@ -382,26 +371,11 @@
             for v in lvCells ]
     dPos = dict(zip(lvCells, lvCells))
 
-<<<<<<< HEAD
-    #plt.ion()
-    nx.draw(omc.G,
-        with_labels=True, arrowsize=20,
-        pos=dPos,
-        node_color = lColours)
-
-
-    #plt.pause(20)
-    #plt.show()
-
-
-
-=======
     nx.draw(omc.G, 
         with_labels=True, arrowsize=20, 
         pos=dPos,
         node_color = lColours)
 
->>>>>>> 682ffc2c
 def main():
 
     test_agent_following()
