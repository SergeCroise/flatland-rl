"""
Definition of the RailEnv environment.
"""
# TODO:  _ this is a global method --> utils or remove later
from enum import IntEnum
from typing import List, NamedTuple, Optional, Dict

import msgpack
import msgpack_numpy as m
import numpy as np
from gym.utils import seeding

from flatland.core.env import Environment
from flatland.core.env_observation_builder import ObservationBuilder
from flatland.core.grid.grid4 import Grid4TransitionsEnum, Grid4Transitions
from flatland.core.grid.grid4_utils import get_new_position
from flatland.core.grid.grid_utils import IntVector2D
from flatland.core.transition_map import GridTransitionMap
from flatland.envs.agent_utils import EnvAgentStatic, EnvAgent, RailAgentStatus
from flatland.envs.distance_map import DistanceMap
from flatland.envs.observations import GlobalObsForRailEnv
from flatland.envs.rail_generators import random_rail_generator, RailGenerator
from flatland.envs.schedule_generators import random_schedule_generator, ScheduleGenerator

m.patch()


class RailEnvActions(IntEnum):
    DO_NOTHING = 0  # implies change of direction in a dead-end!
    MOVE_LEFT = 1
    MOVE_FORWARD = 2
    MOVE_RIGHT = 3
    STOP_MOVING = 4

    @staticmethod
    def to_char(a: int):
        return {
            0: 'B',
            1: 'L',
            2: 'F',
            3: 'R',
            4: 'S',
        }[a]


RailEnvGridPos = NamedTuple('RailEnvGridPos', [('r', int), ('c', int)])
RailEnvNextAction = NamedTuple('RailEnvNextAction', [('action', RailEnvActions), ('next_position', RailEnvGridPos),
                                                     ('next_direction', Grid4TransitionsEnum)])


class RailEnv(Environment):
    """
    RailEnv environment class.

    RailEnv is an environment inspired by a (simplified version of) a rail
    network, in which agents (trains) have to navigate to their target
    locations in the shortest time possible, while at the same time cooperating
    to avoid bottlenecks.

    The valid actions in the environment are:

     -   0: do nothing (continue moving or stay still)
     -   1: turn left at switch and move to the next cell; if the agent was not moving, movement is started
     -   2: move to the next cell in front of the agent; if the agent was not moving, movement is started
     -   3: turn right at switch and move to the next cell; if the agent was not moving, movement is started
     -   4: stop moving

    Moving forward in a dead-end cell makes the agent turn 180 degrees and step
    to the cell it came from.


    The actions of the agents are executed in order of their handle to prevent
    deadlocks and to allow them to learn relative priorities.

    Reward Function:

    It costs each agent a step_penalty for every time-step taken in the environment. Independent of the movement
    of the agent. Currently all other penalties such as penalty for stopping, starting and invalid actions are set to 0.

    alpha = 1
    beta = 1
    Reward function parameters:

    - invalid_action_penalty = 0
    - step_penalty = -alpha
    - global_reward = beta
    - epsilon = avoid rounding errors
    - stop_penalty = 0  # penalty for stopping a moving agent
    - start_penalty = 0  # penalty for starting a stopped agent

    Stochastic malfunctioning of trains:
    Trains in RailEnv can malfunction if they are halted too often (either by their own choice or because an invalid
    action or cell is selected.

    Every time an agent stops, an agent has a certain probability of malfunctioning. Malfunctions of trains follow a
    poisson process with a certain rate. Not all trains will be affected by malfunctions during episodes to keep
    complexity managable.

    TODO: currently, the parameters that control the stochasticity of the environment are hard-coded in init().
    For Round 2, they will be passed to the constructor as arguments, to allow for more flexibility.

    """
    alpha = 1.0
    beta = 1.0
    # Epsilon to avoid rounding errors
    epsilon = 0.01
    invalid_action_penalty = 0  # previously -2; GIACOMO: we decided that invalid actions will carry no penalty
    step_penalty = -1 * alpha
    global_reward = 1 * beta
    stop_penalty = 0  # penalty for stopping a moving agent
    start_penalty = 0  # penalty for starting a stopped agent

    def __init__(self,
                 width,
                 height,
                 rail_generator: RailGenerator = random_rail_generator(),
                 schedule_generator: ScheduleGenerator = random_schedule_generator(),
                 number_of_agents=1,
                 obs_builder_object: ObservationBuilder = GlobalObsForRailEnv(),
                 stochastic_data=None,
                 remove_agents_at_target=True,
                 random_seed=1
                 ):
        """
        Environment init.

        Parameters
        ----------
        rail_generator : function
            The rail_generator function is a function that takes the width,
            height and agents handles of a  rail environment, along with the number of times
            the env has been reset, and returns a GridTransitionMap object and a list of
            starting positions, targets, and initial orientations for agent handle.
            The rail_generator can pass a distance map in the hints or information for specific schedule_generators.
            Implementations can be found in flatland/envs/rail_generators.py
        schedule_generator : function
            The schedule_generator function is a function that takes the grid, the number of agents and optional hints
            and returns a list of starting positions, targets, initial orientations and speed for all agent handles.
            Implementations can be found in flatland/envs/schedule_generators.py
        width : int
            The width of the rail map. Potentially in the future,
            a range of widths to sample from.
        height : int
            The height of the rail map. Potentially in the future,
            a range of heights to sample from.
        number_of_agents : int
            Number of agents to spawn on the map. Potentially in the future,
            a range of number of agents to sample from.
        obs_builder_object: ObservationBuilder object
            ObservationBuilder-derived object that takes builds observation
            vectors for each agent.
        remove_agents_at_target : bool
            If remove_agents_at_target is set to true then the agents will be removed by placing to
            RailEnv.DEPOT_POSITION when the agent has reach it's target position.
        random_seed : int or None
            if None, then its ignored, else the random generators are seeded with this number to ensure
            that stochastic operations are replicable across multiple operations
        """
        super().__init__()

        self.rail_generator: RailGenerator = rail_generator
        self.schedule_generator: ScheduleGenerator = schedule_generator
        self.rail: Optional[GridTransitionMap] = None
        self.width = width
        self.height = height

        self.remove_agents_at_target = remove_agents_at_target

        self.rewards = [0] * number_of_agents
        self.done = False
        self.obs_builder = obs_builder_object
        self.obs_builder.set_env(self)

        self._max_episode_steps: Optional[int] = None
        self._elapsed_steps = 0

        self.dones = dict.fromkeys(list(range(number_of_agents)) + ["__all__"], False)

        self.obs_dict = {}
        self.rewards_dict = {}
        self.dev_obs_dict = {}
        self.dev_pred_dict = {}

        self.agents: List[EnvAgent] = [None] * number_of_agents  # live agents
        self.agents_static: List[EnvAgentStatic] = [None] * number_of_agents  # static agent information
        self.num_resets = 0
        self.distance_map = DistanceMap(self.agents, self.height, self.width)

        self.action_space = [5]

        self._seed()
        self._seed()
        self.random_seed = random_seed
        if self.random_seed:
            self._seed(seed=random_seed)

        # Stochastic train malfunctioning parameters
        if stochastic_data is not None:
            prop_malfunction = stochastic_data['prop_malfunction']
            mean_malfunction_rate = stochastic_data['malfunction_rate']
            malfunction_min_duration = stochastic_data['min_duration']
            malfunction_max_duration = stochastic_data['max_duration']
        else:
            prop_malfunction = 0.
            mean_malfunction_rate = 0.
            malfunction_min_duration = 0.
            malfunction_max_duration = 0.

        # percentage of malfunctioning trains
        self.proportion_malfunctioning_trains = prop_malfunction

        # Mean malfunction in number of stops
        self.mean_malfunction_rate = mean_malfunction_rate

        # Uniform distribution parameters for malfunction duration
        self.min_number_of_steps_broken = malfunction_min_duration
        self.max_number_of_steps_broken = malfunction_max_duration
        # Reset environment

        self.valid_positions = None

        # global numpy array of agents position, True means that there is an agent at that cell
        self.agent_positions: np.ndarray = np.full((height, width), False)

    def _seed(self, seed=None):
        self.np_random, seed = seeding.np_random(seed)
        return [seed]

    # no more agent_handles
    def get_agent_handles(self):
        return range(self.get_num_agents())

    def get_num_agents(self, static=True):
        if static:
            return len(self.agents_static)
        else:
            return len(self.agents)

    def add_agent_static(self, agent_static):
        """ Add static info for a single agent.
            Returns the index of the new agent.
        """
        self.agents_static.append(agent_static)
        return len(self.agents_static) - 1

    def set_agent_active(self, handle: int):
        agent = self.agents[handle]
        if agent.status == RailAgentStatus.READY_TO_DEPART and self.cell_free(agent.initial_position):
            agent.status = RailAgentStatus.ACTIVE
            self._set_agent_to_initial_position(agent, agent.initial_position)

    def restart_agents(self):
        """ Reset the agents to their starting positions defined in agents_static
        """
        self.agents = EnvAgent.list_from_static(self.agents_static)

    @staticmethod
    def compute_max_episode_steps(width: int, height: int, ratio_nr_agents_to_nr_cities: float = 20.0) -> int:
        """
        compute_max_episode_steps(width, height, ratio_nr_agents_to_nr_cities, timedelay_factor, alpha)

        The method computes the max number of episode steps allowed

        Parameters
        ----------
        width : int
            width of environment
        height : int
            height of environment
        ratio_nr_agents_to_nr_cities : float, optional
            number_of_agents/number_of_cities

        Returns
        -------
        max_episode_steps: int
            maximum number of episode steps

        """
        timedelay_factor = 4
        alpha = 2
        return int(timedelay_factor * alpha * (width + height + ratio_nr_agents_to_nr_cities))

    def action_required(self, agent):
        """
        Check if an agent needs to provide an action

        Parameters
        ----------
        agent: RailEnvAgent
        Agent we want to check

        Returns
        -------
        True: Agent needs to provide an action
        False: Agent cannot provide an action
        """
        return (agent.status == RailAgentStatus.READY_TO_DEPART or (
            agent.status == RailAgentStatus.ACTIVE and np.isclose(agent.speed_data['position_fraction'], 0.0,
                                                                  rtol=1e-03)))

    def reset(self, regenerate_rail: bool = True, regenerate_schedule: bool = True, activate_agents: bool = False,
              random_seed: bool = None) -> (Dict, Dict):
        """
        reset(regenerate_rail, regenerate_schedule, activate_agents, random_seed)

        The method resets the rail environment

        Parameters
        ----------
        regenerate_rail : bool, optional
            regenerate the rails
        regenerate_schedule : bool, optional
            regenerate the schedule and the static agents
        activate_agents : bool, optional
            activate the agents
        random_seed : bool, optional
            random seed for environment

        Returns
        -------
        observation_dict: Dict
            Dictionary with an observation for each agent
        info_dict: Dict with agent specific information

        """

        if random_seed:
            self._seed(random_seed)

        optionals = {}
        if regenerate_rail or self.rail is None:
            rail, optionals = self.rail_generator(self.width, self.height, self.get_num_agents(), self.num_resets)

            self.rail = rail
            self.height, self.width = self.rail.grid.shape

            # Do a new set_env call on the obs_builder to ensure
            # that obs_builder specific instantiations are made according to the
            # specifications of the current environment : like width, height, etc
            self.obs_builder.set_env(self)

        if optionals and 'distance_map' in optionals:
            self.distance_map.set(optionals['distance_map'])

        # todo change self.agents_static[0] with the refactoring for agents_static -> issue nr. 185
        # https://gitlab.aicrowd.com/flatland/flatland/issues/185
        if regenerate_schedule or regenerate_rail or self.agents_static[0] is None:
            agents_hints = None
            if optionals and 'agents_hints' in optionals:
                agents_hints = optionals['agents_hints']

            # TODO https://gitlab.aicrowd.com/flatland/flatland/issues/185
            #  why do we need static agents? could we it more elegantly?
            schedule = self.schedule_generator(self.rail, self.get_num_agents(), agents_hints, self.num_resets)
            self.agents_static = EnvAgentStatic.from_lists(schedule)

            if agents_hints and 'city_orientations' in agents_hints:
                ratio_nr_agents_to_nr_cities = self.get_num_agents() / len(agents_hints['city_orientations'])
                self._max_episode_steps = self.compute_max_episode_steps(
                    width=self.width, height=self.height,
                    ratio_nr_agents_to_nr_cities=ratio_nr_agents_to_nr_cities)
            else:
                self._max_episode_steps = self.compute_max_episode_steps(width=self.width, height=self.height)

        self.agent_positions = np.full((self.height, self.width), False)

        self.restart_agents()

        if activate_agents:
            for i_agent in range(self.get_num_agents()):
                self.set_agent_active(i_agent)

        for i_agent, agent in enumerate(self.agents):
            # A proportion of agent in the environment will receive a positive malfunction rate
            if self.np_random.rand() < self.proportion_malfunctioning_trains:
                agent.malfunction_data['malfunction_rate'] = self.mean_malfunction_rate
                next_breakdown = int(
                    self._exp_distirbution_synced(rate=agent.malfunction_data['malfunction_rate']))
                agent.malfunction_data['next_malfunction'] = next_breakdown
            agent.malfunction_data['malfunction'] = 0

            initial_malfunction = self._agent_malfunction(i_agent)

            if initial_malfunction:
                agent.speed_data['transition_action_on_cellexit'] = RailEnvActions.DO_NOTHING

        self.num_resets += 1
        self._elapsed_steps = 0

        # TODO perhaps dones should be part of each agent.
        self.dones = dict.fromkeys(list(range(self.get_num_agents())) + ["__all__"], False)

        # Reset the state of the observation builder with the new environment
        self.obs_builder.reset()
        self.distance_map.reset(self.agents, self.rail)

        info_dict: Dict = {
            'action_required': {i: self.action_required(agent) for i, agent in enumerate(self.agents)},
            'malfunction': {
                i: self.agents[i].malfunction_data['malfunction'] for i in range(self.get_num_agents())
            },
            'speed': {i: self.agents[i].speed_data['speed'] for i in range(self.get_num_agents())},
            'status': {i: agent.status for i, agent in enumerate(self.agents)}
        }
        # Return the new observation vectors for each agent
        observation_dict: Dict = self._get_observations()
        return observation_dict, info_dict

    def _agent_malfunction(self, i_agent) -> bool:
        """
        Returns true if the agent enters into malfunction. (False, if not broken down or already broken down before).
        """
        agent = self.agents[i_agent]

        # Skip agents that cannot break
        # TODO: Make a better malfunction model such that not always the same agents break.
        if agent.malfunction_data['malfunction_rate'] < 1:
            return False

        # If agent is currently working and next malfunction time is reached we set it to malfunctioning
        if 1 > agent.malfunction_data['malfunction'] and agent.malfunction_data['next_malfunction'] < 1:
            # Increase number of malfunctions
            agent.malfunction_data['nr_malfunctions'] += 1

            # Next malfunction in number of steps
            next_breakdown = int(
                self._exp_distirbution_synced(rate=agent.malfunction_data['malfunction_rate']))
            agent.malfunction_data['next_malfunction'] = max(next_breakdown, 1)

            # Duration of current malfunction
            num_broken_steps = self.np_random.randint(self.min_number_of_steps_broken,
                                                      self.max_number_of_steps_broken + 1)
            agent.malfunction_data['malfunction'] = num_broken_steps
            # Remember current moving state of the agent
            agent.malfunction_data['moving_before_malfunction'] = agent.moving

            return True
        else:
            # The train was broken before...
            if agent.malfunction_data['malfunction'] > 0:

                # Last step of malfunction --> Agent starts moving again after getting fixed
                if agent.malfunction_data['malfunction'] < 2:
                    agent.malfunction_data['malfunction'] -= 1

                    # restore moving state before malfunction without further penalty
                    self.agents[i_agent].moving = agent.malfunction_data['moving_before_malfunction']

                else:
                    agent.malfunction_data['malfunction'] -= 1

                    # Nothing left to do with broken agent
                    return True

        # Decrease counter for next event only if agent is currently not broken and agent has a malfunction rate
        if agent.malfunction_data['malfunction_rate'] >= 1 and agent.malfunction_data['next_malfunction'] > 0 and \
            agent.malfunction_data['malfunction'] < 1:
            agent.malfunction_data['next_malfunction'] -= 1

        return False

    def step(self, action_dict_: Dict[int, RailEnvActions]):
        """
        Updates rewards for the agents at a step.

        Parameters
        ----------
        action_dict_ : Dict[int,RailEnvActions]

        """
        self._elapsed_steps += 1

        # If we're done, set reward and info_dict and step() is done.
        if self.dones["__all__"]:
            self.rewards_dict = {}
            info_dict = {
                "action_required": {},
                "malfunction": {},
                "speed": {},
                "status": {},
            }
            for i_agent, agent in enumerate(self.agents):
                self.rewards_dict[i_agent] = self.global_reward
                info_dict["action_required"][i_agent] = False
                info_dict["malfunction"][i_agent] = 0
                info_dict["speed"][i_agent] = 0
                info_dict["status"][i_agent] = agent.status

            return self._get_observations(), self.rewards_dict, self.dones, info_dict

        # Reset the step rewards
        self.rewards_dict = dict()
        info_dict = {
            "action_required": {},
            "malfunction": {},
            "speed": {},
            "status": {},
        }
        have_all_agents_ended = True  # boolean flag to check if all agents are done
        for i_agent, agent in enumerate(self.agents):
            # Reset the step rewards
            self.rewards_dict[i_agent] = 0

            # Perform step on the agent
            self._step_agent(i_agent, action_dict_.get(i_agent))

            # manage the boolean flag to check if all agents are indeed done (or done_removed)
            have_all_agents_ended &= (agent.status in [RailAgentStatus.DONE, RailAgentStatus.DONE_REMOVED])

            # Build info dict
<<<<<<< HEAD
            info_dict["action_required"][i_agent] = \
                (agent.status == RailAgentStatus.READY_TO_DEPART or (
                    agent.status == RailAgentStatus.ACTIVE and np.isclose(agent.speed_data['position_fraction'], 0.0,
                                                                          rtol=1e-03)))
=======
            info_dict["action_required"][i_agent] = self.action_required(agent)
>>>>>>> 4ed208c4
            info_dict["malfunction"][i_agent] = agent.malfunction_data['malfunction']
            info_dict["speed"][i_agent] = agent.speed_data['speed']
            info_dict["status"][i_agent] = agent.status

        # Check for end of episode + set global reward to all rewards!
        if have_all_agents_ended:
            self.dones["__all__"] = True
            self.rewards_dict = {i: self.global_reward for i in range(self.get_num_agents())}
        if (self._max_episode_steps is not None) and (self._elapsed_steps >= self._max_episode_steps):
            self.dones["__all__"] = True
            for i_agent in range(self.get_num_agents()):
                self.dones[i_agent] = True

        return self._get_observations(), self.rewards_dict, self.dones, info_dict

    def _step_agent(self, i_agent, action: Optional[RailEnvActions] = None):
        """
        Performs a step and step, start and stop penalty on a single agent in the following sub steps:
        - malfunction
        - action handling if at the beginning of cell
        - movement

        Parameters
        ----------
        i_agent : int
        action_dict_ : Dict[int,RailEnvActions]

        """
        agent = self.agents[i_agent]
        if agent.status in [RailAgentStatus.DONE, RailAgentStatus.DONE_REMOVED]:  # this agent has already completed...
            return

        # agent gets active by a MOVE_* action and if c
        if agent.status == RailAgentStatus.READY_TO_DEPART:
            if action in [RailEnvActions.MOVE_LEFT, RailEnvActions.MOVE_RIGHT,
                          RailEnvActions.MOVE_FORWARD] and self.cell_free(agent.initial_position):
                agent.status = RailAgentStatus.ACTIVE
                self._set_agent_to_initial_position(agent, agent.initial_position)
                self.rewards_dict[i_agent] += self.step_penalty * agent.speed_data['speed']
                return
            else:
                # TODO: Here we need to check for the departure time in future releases with full schedules
                self.rewards_dict[i_agent] += self.step_penalty * agent.speed_data['speed']
                return

        agent.old_direction = agent.direction
        agent.old_position = agent.position

        # is the agent malfunctioning?
        malfunction = self._agent_malfunction(i_agent)

        # if agent is broken, actions are ignored and agent does not move.
        # full step penalty in this case
        if malfunction:
            self.rewards_dict[i_agent] += self.step_penalty * agent.speed_data['speed']
            return

        # Is the agent at the beginning of the cell? Then, it can take an action.
        # As long as the agent is malfunctioning or stopped at the beginning of the cell,
        # different actions may be taken!
        if np.isclose(agent.speed_data['position_fraction'], 0.0, rtol=1e-03):
            # No action has been supplied for this agent -> set DO_NOTHING as default
            if action is None:
                action = RailEnvActions.DO_NOTHING

            if action < 0 or action > len(RailEnvActions):
                print('ERROR: illegal action=', action,
                      'for agent with index=', i_agent,
                      '"DO NOTHING" will be executed instead')
                action = RailEnvActions.DO_NOTHING

            if action == RailEnvActions.DO_NOTHING and agent.moving:
                # Keep moving
                action = RailEnvActions.MOVE_FORWARD

            if action == RailEnvActions.STOP_MOVING and agent.moving:
                # Only allow halting an agent on entering new cells.
                agent.moving = False
                self.rewards_dict[i_agent] += self.stop_penalty

            if not agent.moving and not (
                action == RailEnvActions.DO_NOTHING or action == RailEnvActions.STOP_MOVING):
                # Allow agent to start with any forward or direction action
                agent.moving = True
                self.rewards_dict[i_agent] += self.start_penalty

            # Store the action if action is moving
            # If not moving, the action will be stored when the agent starts moving again.
            if agent.moving:
                _action_stored = False
                _, new_cell_valid, new_direction, new_position, transition_valid = \
                    self._check_action_on_agent(action, agent)

                if all([new_cell_valid, transition_valid]):
                    agent.speed_data['transition_action_on_cellexit'] = action
                    _action_stored = True
                else:
                    # But, if the chosen invalid action was LEFT/RIGHT, and the agent is moving,
                    # try to keep moving forward!
                    if (action == RailEnvActions.MOVE_LEFT or action == RailEnvActions.MOVE_RIGHT):
                        _, new_cell_valid, new_direction, new_position, transition_valid = \
                            self._check_action_on_agent(RailEnvActions.MOVE_FORWARD, agent)

                        if all([new_cell_valid, transition_valid]):
                            agent.speed_data['transition_action_on_cellexit'] = RailEnvActions.MOVE_FORWARD
                            _action_stored = True

                if not _action_stored:
                    # If the agent cannot move due to an invalid transition, we set its state to not moving
                    self.rewards_dict[i_agent] += self.invalid_action_penalty
                    self.rewards_dict[i_agent] += self.stop_penalty
                    agent.moving = False

        # Now perform a movement.
        # If agent.moving, increment the position_fraction by the speed of the agent
        # If the new position fraction is >= 1, reset to 0, and perform the stored
        #   transition_action_on_cellexit if the cell is free.
        if agent.moving:
            agent.speed_data['position_fraction'] += agent.speed_data['speed']
            if agent.speed_data['position_fraction'] >= 1.0:
                # Perform stored action to transition to the next cell as soon as cell is free
                # Notice that we've already checked new_cell_valid and transition valid when we stored the action,
                # so we only have to check cell_free now!

                # cell and transition validity was checked when we stored transition_action_on_cellexit!
                cell_free, new_cell_valid, new_direction, new_position, transition_valid = self._check_action_on_agent(
                    agent.speed_data['transition_action_on_cellexit'], agent)

                # N.B. validity of new_cell and transition should have been verified before the action was stored!
                assert new_cell_valid
                assert transition_valid
                if cell_free:
                    self._move_agent_to_new_position(agent, new_position)
                    agent.direction = new_direction
                    agent.speed_data['position_fraction'] = 0.0

            # has the agent reached its target?
            if np.equal(agent.position, agent.target).all():
                agent.status = RailAgentStatus.DONE
                self.dones[i_agent] = True
                agent.moving = False
                self._remove_agent_from_scene(agent)
            else:
                self.rewards_dict[i_agent] += self.step_penalty * agent.speed_data['speed']
        else:
            # step penalty if not moving (stopped now or before)
            self.rewards_dict[i_agent] += self.step_penalty * agent.speed_data['speed']

    def _set_agent_to_initial_position(self, agent: EnvAgent, new_position: IntVector2D):
        """
        Sets the agent to its initial position. Updates the agent object and the position
        of the agent inside the global agent_position numpy array

        Parameters
        -------
        agent: EnvAgent object
        new_position: IntVector2D
        """
        agent.position = new_position
        self.agent_positions[agent.position] = True

    def _move_agent_to_new_position(self, agent: EnvAgent, new_position: IntVector2D):
        """
        Move the agent to the a new position. Updates the agent object and the position
        of the agent inside the global agent_position numpy array

        Parameters
        -------
        agent: EnvAgent object
        new_position: IntVector2D
        """
        agent.position = new_position
        self.agent_positions[agent.old_position] = False
        self.agent_positions[agent.position] = True

    def _remove_agent_from_scene(self, agent: EnvAgent):
        """
        Remove the agent from the scene. Updates the agent object and the position
        of the agent inside the global agent_position numpy array

        Parameters
        -------
        agent: EnvAgent object
        """
        self.agent_positions[agent.position] = False
        if self.remove_agents_at_target:
            agent.position = None
            agent.status = RailAgentStatus.DONE_REMOVED

    def _check_action_on_agent(self, action: RailEnvActions, agent: EnvAgent):
        """

        Parameters
        ----------
        action : RailEnvActions
        agent : EnvAgent

        Returns
        -------
        bool
            Is it a legal move?
            1) transition allows the new_direction in the cell,
            2) the new cell is not empty (case 0),
            3) the cell is free, i.e., no agent is currently in that cell


        """
        # compute number of possible transitions in the current
        # cell used to check for invalid actions
        new_direction, transition_valid = self.check_action(agent, action)
        new_position = get_new_position(agent.position, new_direction)

        new_cell_valid = (
            np.array_equal(  # Check the new position is still in the grid
                new_position,
                np.clip(new_position, [0, 0], [self.height - 1, self.width - 1]))
            and  # check the new position has some transitions (ie is not an empty cell)
            self.rail.get_full_transitions(*new_position) > 0)

        # If transition validity hasn't been checked yet.
        if transition_valid is None:
            transition_valid = self.rail.get_transition(
                (*agent.position, agent.direction),
                new_direction)


        # only call cell_free() if new cell is inside the scene
        if new_cell_valid:
            # Check the new position is not the same as any of the existing agent positions
            # (including itself, for simplicity, since it is moving)
            cell_free = self.cell_free(new_position)
        else:
            # if new cell is outside of scene -> cell_free is False
            cell_free = False
        return cell_free, new_cell_valid, new_direction, new_position, transition_valid

    def cell_free(self, position: IntVector2D) -> bool:
        """
        Utility to check if a cell is free

        Parameters:
        --------
        position : Tuple[int, int]

        Returns
        -------
        bool
            is the cell free or not?

        """
        return not self.agent_positions[position]

    def check_action(self, agent: EnvAgent, action: RailEnvActions):
        """

        Parameters
        ----------
        agent : EnvAgent
        action : RailEnvActions

        Returns
        -------
        Tuple[Grid4TransitionsEnum,Tuple[int,int]]



        """
        transition_valid = None
        possible_transitions = self.rail.get_transitions(*agent.position, agent.direction)
        num_transitions = np.count_nonzero(possible_transitions)

        new_direction = agent.direction
        if action == RailEnvActions.MOVE_LEFT:
            new_direction = agent.direction - 1
            if num_transitions <= 1:
                transition_valid = False

        elif action == RailEnvActions.MOVE_RIGHT:
            new_direction = agent.direction + 1
            if num_transitions <= 1:
                transition_valid = False

        new_direction %= 4

        if action == RailEnvActions.MOVE_FORWARD and num_transitions == 1:
            # - dead-end, straight line or curved line;
            # new_direction will be the only valid transition
            # - take only available transition
            new_direction = np.argmax(possible_transitions)
            transition_valid = True
        return new_direction, transition_valid

    def _get_observations(self):
        """
        Utility which returns the observations for an agent with respect to environment

        Returns
        ------
        Dict object
        """
        self.obs_dict = self.obs_builder.get_many(list(range(self.get_num_agents())))
        return self.obs_dict

    def get_valid_directions_on_grid(self, row: int, col: int) -> List[int]:
        """
        Returns directions in which the agent can move

        Parameters:
        ---------
        row : int
        col : int

        Returns:
        -------
        List[int]
        """
        return Grid4Transitions.get_entry_directions(self.rail.get_full_transitions(row, col))

    def get_full_state_msg(self):
        """
        Returns state of environment in msgpack object
        """
        grid_data = self.rail.grid.tolist()
        agent_static_data = [agent.to_list() for agent in self.agents_static]
        agent_data = [agent.to_list() for agent in self.agents]
        msgpack.packb(grid_data, use_bin_type=True)
        msgpack.packb(agent_data, use_bin_type=True)
        msgpack.packb(agent_static_data, use_bin_type=True)
        msg_data = {
            "grid": grid_data,
            "agents_static": agent_static_data,
            "agents": agent_data}
        return msgpack.packb(msg_data, use_bin_type=True)

    def get_agent_state_msg(self):
        """
        Returns agents information in msgpack object
        """
        agent_data = [agent.to_list() for agent in self.agents]
        msg_data = {
            "agents": agent_data}
        return msgpack.packb(msg_data, use_bin_type=True)

    def set_full_state_msg(self, msg_data):
        """
        Sets environment state with msgdata object passed as argument

        Parameters
        -------
        msg_data: msgpack object
        """
        data = msgpack.unpackb(msg_data, use_list=False, encoding='utf-8')
        self.rail.grid = np.array(data["grid"])
        # agents are always reset as not moving
        self.agents_static = [EnvAgentStatic(d[0], d[1], d[2], moving=False) for d in data["agents_static"]]
        self.agents = [EnvAgent(d[0], d[1], d[2], d[3], d[4], d[5], d[6], d[7], d[8]) for d in data["agents"]]
        # setup with loaded data
        self.height, self.width = self.rail.grid.shape
        self.rail.height = self.height
        self.rail.width = self.width
        self.dones = dict.fromkeys(list(range(self.get_num_agents())) + ["__all__"], False)

    def set_full_state_dist_msg(self, msg_data):
        """
        Sets environment grid state and distance map with msgdata object passed as argument

        Parameters
        -------
        msg_data: msgpack object
        """
        data = msgpack.unpackb(msg_data, use_list=False, encoding='utf-8')
        self.rail.grid = np.array(data["grid"])
        # agents are always reset as not moving
        self.agents_static = [EnvAgentStatic(d[0], d[1], d[2], moving=False) for d in data["agents_static"]]
        self.agents = [EnvAgent(d[0], d[1], d[2], d[3], d[4], d[5], d[6], d[7], d[8]) for d in data["agents"]]
        if "distance_map" in data.keys():
            self.distance_map.set(data["distance_map"])
        # setup with loaded data
        self.height, self.width = self.rail.grid.shape
        self.rail.height = self.height
        self.rail.width = self.width
        self.dones = dict.fromkeys(list(range(self.get_num_agents())) + ["__all__"], False)

    def get_full_state_dist_msg(self):
        """
        Returns environment information with distance map information as msgpack object
        """
        grid_data = self.rail.grid.tolist()
        agent_static_data = [agent.to_list() for agent in self.agents_static]
        agent_data = [agent.to_list() for agent in self.agents]
        msgpack.packb(grid_data, use_bin_type=True)
        msgpack.packb(agent_data, use_bin_type=True)
        msgpack.packb(agent_static_data, use_bin_type=True)
        distance_map_data = self.distance_map.get()
        msgpack.packb(distance_map_data, use_bin_type=True)
        msg_data = {
            "grid": grid_data,
            "agents_static": agent_static_data,
            "agents": agent_data,
            "distance_map": distance_map_data}

        return msgpack.packb(msg_data, use_bin_type=True)

    def save(self, filename, save_distance_maps=False):
        """
        Saves environment and distance map information in a file

        Parameters:
        ---------
        filename: string
        save_distance_maps: bool
        """
        if save_distance_maps is True:
            if self.distance_map.get() is not None:
                if len(self.distance_map.get()) > 0:
                    with open(filename, "wb") as file_out:
                        file_out.write(self.get_full_state_dist_msg())
                else:
                    print("[WARNING] Unable to save the distance map for this environment, as none was found !")

            else:
                print("[WARNING] Unable to save the distance map for this environment, as none was found !")

        else:
            with open(filename, "wb") as file_out:
                file_out.write(self.get_full_state_msg())

    def load(self, filename):
        """
        Load environment with distance map from a file

        Parameters:
        -------
        filename: string
        """
        with open(filename, "rb") as file_in:
            load_data = file_in.read()
            self.set_full_state_dist_msg(load_data)

    def load_pkl(self, pkl_data):
        """
        Load environment with distance map from a pickle file

        Parameters:
        -------
        pkl_data: pickle file
        """
        self.set_full_state_msg(pkl_data)

    def load_resource(self, package, resource):
        """
        Load environment with distance map from a binary
        """
        from importlib_resources import read_binary
        load_data = read_binary(package, resource)
        self.set_full_state_msg(load_data)

    def _exp_distirbution_synced(self, rate):
        """
        Generates sample from exponential distribution
        We need this to guarantee synchronity between different instances with same seed.
        :param rate:
        :return:
        """
        u = self.np_random.rand()
        x = - np.log(1 - u) * rate
        return x<|MERGE_RESOLUTION|>--- conflicted
+++ resolved
@@ -412,26 +412,27 @@
         """
         agent = self.agents[i_agent]
 
-        # Skip agents that cannot break
-        # TODO: Make a better malfunction model such that not always the same agents break.
-        if agent.malfunction_data['malfunction_rate'] < 1:
-            return False
-
-        # If agent is currently working and next malfunction time is reached we set it to malfunctioning
-        if 1 > agent.malfunction_data['malfunction'] and agent.malfunction_data['next_malfunction'] < 1:
+        # Decrease counter for next event only if agent is currently not broken and agent has a malfunction rate
+        if agent.malfunction_data['malfunction_rate'] >= 1 and agent.malfunction_data['next_malfunction'] > 0 and \
+            agent.malfunction_data['malfunction'] < 1:
+            agent.malfunction_data['next_malfunction'] -= 1
+
+        # Only agents that have a positive rate for malfunctions and are not currently broken are considered
+        # If counter has come to zero --> Agent has malfunction
+        # set next malfunction time and duration of current malfunction
+        if agent.malfunction_data['malfunction_rate'] >= 1 and 1 > agent.malfunction_data['malfunction'] and \
+            agent.malfunction_data['next_malfunction'] < 1:
             # Increase number of malfunctions
             agent.malfunction_data['nr_malfunctions'] += 1
 
-            # Next malfunction in number of steps
+            # Next malfunction in number of stops
             next_breakdown = int(
                 self._exp_distirbution_synced(rate=agent.malfunction_data['malfunction_rate']))
             agent.malfunction_data['next_malfunction'] = max(next_breakdown, 1)
-
             # Duration of current malfunction
             num_broken_steps = self.np_random.randint(self.min_number_of_steps_broken,
-                                                      self.max_number_of_steps_broken + 1)
+                                                      self.max_number_of_steps_broken + 1) + 1
             agent.malfunction_data['malfunction'] = num_broken_steps
-            # Remember current moving state of the agent
             agent.malfunction_data['moving_before_malfunction'] = agent.moving
 
             return True
@@ -451,12 +452,6 @@
 
                     # Nothing left to do with broken agent
                     return True
-
-        # Decrease counter for next event only if agent is currently not broken and agent has a malfunction rate
-        if agent.malfunction_data['malfunction_rate'] >= 1 and agent.malfunction_data['next_malfunction'] > 0 and \
-            agent.malfunction_data['malfunction'] < 1:
-            agent.malfunction_data['next_malfunction'] -= 1
-
         return False
 
     def step(self, action_dict_: Dict[int, RailEnvActions]):
@@ -508,14 +503,7 @@
             have_all_agents_ended &= (agent.status in [RailAgentStatus.DONE, RailAgentStatus.DONE_REMOVED])
 
             # Build info dict
-<<<<<<< HEAD
-            info_dict["action_required"][i_agent] = \
-                (agent.status == RailAgentStatus.READY_TO_DEPART or (
-                    agent.status == RailAgentStatus.ACTIVE and np.isclose(agent.speed_data['position_fraction'], 0.0,
-                                                                          rtol=1e-03)))
-=======
             info_dict["action_required"][i_agent] = self.action_required(agent)
->>>>>>> 4ed208c4
             info_dict["malfunction"][i_agent] = agent.malfunction_data['malfunction']
             info_dict["speed"][i_agent] = agent.speed_data['speed']
             info_dict["status"][i_agent] = agent.status
