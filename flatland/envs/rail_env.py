"""
Definition of the RailEnv environment.
"""
import random
# TODO:  _ this is a global method --> utils or remove later
from enum import IntEnum
from typing import List, NamedTuple, Optional, Dict

import msgpack
import msgpack_numpy as m
import numpy as np
from gym.utils import seeding

from flatland.core.env import Environment
from flatland.core.env_observation_builder import ObservationBuilder
from flatland.core.grid.grid4 import Grid4TransitionsEnum, Grid4Transitions
from flatland.core.grid.grid4_utils import get_new_position
from flatland.core.grid.grid_utils import IntVector2D
from flatland.core.transition_map import GridTransitionMap
from flatland.envs.agent_utils import EnvAgent, RailAgentStatus
from flatland.envs.distance_map import DistanceMap
from flatland.envs.malfunction_generators import no_malfunction_generator, Malfunction, MalfunctionProcessData
from flatland.envs.observations import GlobalObsForRailEnv
from flatland.envs.rail_generators import random_rail_generator, RailGenerator
from flatland.envs.schedule_generators import random_schedule_generator, ScheduleGenerator

m.patch()


class RailEnvActions(IntEnum):
    DO_NOTHING = 0  # implies change of direction in a dead-end!
    MOVE_LEFT = 1
    MOVE_FORWARD = 2
    MOVE_RIGHT = 3
    STOP_MOVING = 4

    @staticmethod
    def to_char(a: int):
        return {
            0: 'B',
            1: 'L',
            2: 'F',
            3: 'R',
            4: 'S',
        }[a]


RailEnvGridPos = NamedTuple('RailEnvGridPos', [('r', int), ('c', int)])
RailEnvNextAction = NamedTuple('RailEnvNextAction', [('action', RailEnvActions), ('next_position', RailEnvGridPos),
                                                     ('next_direction', Grid4TransitionsEnum)])


class RailEnv(Environment):
    """
    RailEnv environment class.

    RailEnv is an environment inspired by a (simplified version of) a rail
    network, in which agents (trains) have to navigate to their target
    locations in the shortest time possible, while at the same time cooperating
    to avoid bottlenecks.

    The valid actions in the environment are:

     -   0: do nothing (continue moving or stay still)
     -   1: turn left at switch and move to the next cell; if the agent was not moving, movement is started
     -   2: move to the next cell in front of the agent; if the agent was not moving, movement is started
     -   3: turn right at switch and move to the next cell; if the agent was not moving, movement is started
     -   4: stop moving

    Moving forward in a dead-end cell makes the agent turn 180 degrees and step
    to the cell it came from.


    The actions of the agents are executed in order of their handle to prevent
    deadlocks and to allow them to learn relative priorities.

    Reward Function:

    It costs each agent a step_penalty for every time-step taken in the environment. Independent of the movement
    of the agent. Currently all other penalties such as penalty for stopping, starting and invalid actions are set to 0.

    alpha = 1
    beta = 1
    Reward function parameters:

    - invalid_action_penalty = 0
    - step_penalty = -alpha
    - global_reward = beta
    - epsilon = avoid rounding errors
    - stop_penalty = 0  # penalty for stopping a moving agent
    - start_penalty = 0  # penalty for starting a stopped agent

    Stochastic malfunctioning of trains:
    Trains in RailEnv can malfunction if they are halted too often (either by their own choice or because an invalid
    action or cell is selected.

    Every time an agent stops, an agent has a certain probability of malfunctioning. Malfunctions of trains follow a
    poisson process with a certain rate. Not all trains will be affected by malfunctions during episodes to keep
    complexity managable.

    TODO: currently, the parameters that control the stochasticity of the environment are hard-coded in init().
    For Round 2, they will be passed to the constructor as arguments, to allow for more flexibility.

    """
    alpha = 1.0
    beta = 1.0
    # Epsilon to avoid rounding errors
    epsilon = 0.01
    invalid_action_penalty = 0  # previously -2; GIACOMO: we decided that invalid actions will carry no penalty
    step_penalty = -1 * alpha
    global_reward = 1 * beta
    stop_penalty = 0  # penalty for stopping a moving agent
    start_penalty = 0  # penalty for starting a stopped agent

    def __init__(self,
                 width,
                 height,
                 rail_generator: RailGenerator = random_rail_generator(),
                 schedule_generator: ScheduleGenerator = random_schedule_generator(),
                 number_of_agents=1,
                 obs_builder_object: ObservationBuilder = GlobalObsForRailEnv(),
                 malfunction_generator_and_process_data=no_malfunction_generator(),
                 remove_agents_at_target=True,
                 random_seed=1):
        """
        Environment init.

        Parameters
        ----------
        rail_generator : function
            The rail_generator function is a function that takes the width,
            height and agents handles of a  rail environment, along with the number of times
            the env has been reset, and returns a GridTransitionMap object and a list of
            starting positions, targets, and initial orientations for agent handle.
            The rail_generator can pass a distance map in the hints or information for specific schedule_generators.
            Implementations can be found in flatland/envs/rail_generators.py
        schedule_generator : function
            The schedule_generator function is a function that takes the grid, the number of agents and optional hints
            and returns a list of starting positions, targets, initial orientations and speed for all agent handles.
            Implementations can be found in flatland/envs/schedule_generators.py
        width : int
            The width of the rail map. Potentially in the future,
            a range of widths to sample from.
        height : int
            The height of the rail map. Potentially in the future,
            a range of heights to sample from.
        number_of_agents : int
            Number of agents to spawn on the map. Potentially in the future,
            a range of number of agents to sample from.
        obs_builder_object: ObservationBuilder object
            ObservationBuilder-derived object that takes builds observation
            vectors for each agent.
        remove_agents_at_target : bool
            If remove_agents_at_target is set to true then the agents will be removed by placing to
            RailEnv.DEPOT_POSITION when the agent has reach it's target position.
        random_seed : int or None
            if None, then its ignored, else the random generators are seeded with this number to ensure
            that stochastic operations are replicable across multiple operations
        """
        super().__init__()

        self.malfunction_generator, self.malfunction_process_data = malfunction_generator_and_process_data
        self.rail_generator: RailGenerator = rail_generator
        self.schedule_generator: ScheduleGenerator = schedule_generator
        self.rail: Optional[GridTransitionMap] = None
        self.width = width
        self.height = height

        self.remove_agents_at_target = remove_agents_at_target

        self.rewards = [0] * number_of_agents
        self.done = False
        self.obs_builder = obs_builder_object
        self.obs_builder.set_env(self)

        self._max_episode_steps: Optional[int] = None
        self._elapsed_steps = 0

        self.dones = dict.fromkeys(list(range(number_of_agents)) + ["__all__"], False)

        self.obs_dict = {}
        self.rewards_dict = {}
        self.dev_obs_dict = {}
        self.dev_pred_dict = {}

        self.agents: List[EnvAgent] = []
        self.number_of_agents = number_of_agents
        self.num_resets = 0
        self.distance_map = DistanceMap(self.agents, self.height, self.width)

        self.action_space = [5]

        self._seed()
        self._seed()
        self.random_seed = random_seed
        if self.random_seed:
            self._seed(seed=random_seed)

        self.valid_positions = None

        # global numpy array of agents position, True means that there is an agent at that cell
        self.agent_positions: np.ndarray = np.full((height, width), False)

    def _seed(self, seed=None):
        self.np_random, seed = seeding.np_random(seed)
        random.seed(seed)
        return [seed]

    # no more agent_handles
    def get_agent_handles(self):
        return range(self.get_num_agents())

    def get_num_agents(self) -> int:
        return len(self.agents)

    def add_agent(self, agent):
        """ Add static info for a single agent.
            Returns the index of the new agent.
        """
        self.agents.append(agent)
        return len(self.agents) - 1

    def set_agent_active(self, agent: EnvAgent):
        if agent.status == RailAgentStatus.READY_TO_DEPART and self.cell_free(agent.initial_position):
            agent.status = RailAgentStatus.ACTIVE
            self._set_agent_to_initial_position(agent, agent.initial_position)

    def restart_agents(self):
        """ Reset the agents to their starting positions
        """
        for agent in self.agents:
            agent.reset()
        self.active_agents = [i for i in range(len(self.agents))]

    @staticmethod
    def compute_max_episode_steps(width: int, height: int, ratio_nr_agents_to_nr_cities: float = 20.0) -> int:
        """
        compute_max_episode_steps(width, height, ratio_nr_agents_to_nr_cities, timedelay_factor, alpha)

        The method computes the max number of episode steps allowed

        Parameters
        ----------
        width : int
            width of environment
        height : int
            height of environment
        ratio_nr_agents_to_nr_cities : float, optional
            number_of_agents/number_of_cities

        Returns
        -------
        max_episode_steps: int
            maximum number of episode steps

        """
        timedelay_factor = 4
        alpha = 2
        return int(timedelay_factor * alpha * (width + height + ratio_nr_agents_to_nr_cities))

    def action_required(self, agent):
        """
        Check if an agent needs to provide an action

        Parameters
        ----------
        agent: RailEnvAgent
        Agent we want to check

        Returns
        -------
        True: Agent needs to provide an action
        False: Agent cannot provide an action
        """
        return (agent.status == RailAgentStatus.READY_TO_DEPART or (
            agent.status == RailAgentStatus.ACTIVE and np.isclose(agent.speed_data['position_fraction'], 0.0,
                                                                  rtol=1e-03)))

    def reset(self, regenerate_rail: bool = True, regenerate_schedule: bool = True, activate_agents: bool = False,
              random_seed: bool = None) -> (Dict, Dict):
        """
        reset(regenerate_rail, regenerate_schedule, activate_agents, random_seed)

        The method resets the rail environment

        Parameters
        ----------
        regenerate_rail : bool, optional
            regenerate the rails
        regenerate_schedule : bool, optional
            regenerate the schedule and the static agents
        activate_agents : bool, optional
            activate the agents
        random_seed : bool, optional
            random seed for environment

        Returns
        -------
        observation_dict: Dict
            Dictionary with an observation for each agent
        info_dict: Dict with agent specific information

        """

        if random_seed:
            self._seed(random_seed)

        optionals = {}
        if regenerate_rail or self.rail is None:
            rail, optionals = self.rail_generator(self.width, self.height, self.number_of_agents, self.num_resets)

            self.rail = rail
            self.height, self.width = self.rail.grid.shape

            # Do a new set_env call on the obs_builder to ensure
            # that obs_builder specific instantiations are made according to the
            # specifications of the current environment : like width, height, etc
            self.obs_builder.set_env(self)

        if optionals and 'distance_map' in optionals:
            self.distance_map.set(optionals['distance_map'])

        if regenerate_schedule or regenerate_rail or self.get_num_agents() == 0:
            agents_hints = None
            if optionals and 'agents_hints' in optionals:
                agents_hints = optionals['agents_hints']

            schedule = self.schedule_generator(self.rail, self.number_of_agents, agents_hints, self.num_resets)
            self.agents = EnvAgent.from_schedule(schedule)

            if agents_hints and 'city_orientations' in agents_hints:
                ratio_nr_agents_to_nr_cities = self.get_num_agents() / len(agents_hints['city_orientations'])
                self._max_episode_steps = self.compute_max_episode_steps(
                    width=self.width, height=self.height,
                    ratio_nr_agents_to_nr_cities=ratio_nr_agents_to_nr_cities)
            else:
                self._max_episode_steps = self.compute_max_episode_steps(width=self.width, height=self.height)

        self.agent_positions = np.zeros((self.height, self.width), dtype=int) - 1

        self.restart_agents()

        for agent in self.agents:
            # Induce malfunctions
            if activate_agents:
                self.set_agent_active(agent)

            self._break_agent(agent)

            if agent.malfunction_data["malfunction"] > 0:
                agent.speed_data['transition_action_on_cellexit'] = RailEnvActions.DO_NOTHING

            # Fix agents that finished their malfunction
            self._fix_agent_after_malfunction(agent)

        self.num_resets += 1
        self._elapsed_steps = 0

        # TODO perhaps dones should be part of each agent.
        self.dones = dict.fromkeys(list(range(self.get_num_agents())) + ["__all__"], False)

        # Reset the state of the observation builder with the new environment
        self.obs_builder.reset()
        self.distance_map.reset(self.agents, self.rail)

        info_dict: Dict = {
            'action_required': {i: self.action_required(agent) for i, agent in enumerate(self.agents)},
            'malfunction': {
                i: agent.malfunction_data['malfunction'] for i, agent in enumerate(self.agents)
            },
            'speed': {i: agent.speed_data['speed'] for i, agent in enumerate(self.agents)},
            'status': {i: agent.status for i, agent in enumerate(self.agents)}
        }
        # Return the new observation vectors for each agent
        observation_dict: Dict = self._get_observations()
        return observation_dict, info_dict

    def _fix_agent_after_malfunction(self, agent: EnvAgent):
        """
        Updates agent malfunction variables and fixes broken agents

        Parameters
        ----------
        agent
        """

        # Ignore agents that are OK
        if self._is_agent_ok(agent):
            return

        # Reduce number of malfunction steps left
        if agent.malfunction_data['malfunction'] > 1:
            agent.malfunction_data['malfunction'] -= 1
            return

        # Restart agents at the end of their malfunction
        agent.malfunction_data['malfunction'] -= 1
        if 'moving_before_malfunction' in agent.malfunction_data:
            agent.moving = agent.malfunction_data['moving_before_malfunction']
            return

    def _break_agent(self, agent):
        """
        Malfunction generator that breaks agents at a given rate.

        Parameters
        ----------
        agent

        """

        malfunction: Malfunction = self.malfunction_generator(agent, self.np_random)
        if malfunction.num_broken_steps > 0:
            agent.malfunction_data['malfunction'] = malfunction.num_broken_steps
            agent.malfunction_data['moving_before_malfunction'] = agent.moving
            agent.malfunction_data['nr_malfunctions'] += 1

        return

    def step(self, action_dict_: Dict[int, RailEnvActions]):
        """
        Updates rewards for the agents at a step.

        Parameters
        ----------
        action_dict_ : Dict[int,RailEnvActions]

        """
        self._elapsed_steps += 1

        # If we're done, set reward and info_dict and step() is done.
        if self.dones["__all__"]:
            self.rewards_dict = {}
            info_dict = {
                "action_required": {},
                "malfunction": {},
                "speed": {},
                "status": {},
            }
            for i_agent, agent in enumerate(self.agents):
                self.rewards_dict[i_agent] = self.global_reward
                info_dict["action_required"][i_agent] = False
                info_dict["malfunction"][i_agent] = 0
                info_dict["speed"][i_agent] = 0
                info_dict["status"][i_agent] = agent.status

            return self._get_observations(), self.rewards_dict, self.dones, info_dict

        # Reset the step rewards
        self.rewards_dict = dict()
        info_dict = {
            "action_required": {},
            "malfunction": {},
            "speed": {},
            "status": {},
        }
        have_all_agents_ended = True  # boolean flag to check if all agents are done

        for i_agent, agent in enumerate(self.agents):
            # Reset the step rewards
            self.rewards_dict[i_agent] = 0

            # Induce malfunction before we do a step, thus a broken agent can't move in this step
            self._break_agent(agent)

            # Perform step on the agent
            self._step_agent(i_agent, action_dict_.get(i_agent))

            # manage the boolean flag to check if all agents are indeed done (or done_removed)
            have_all_agents_ended &= (agent.status in [RailAgentStatus.DONE, RailAgentStatus.DONE_REMOVED])

            # Build info dict
            info_dict["action_required"][i_agent] = self.action_required(agent)
            info_dict["malfunction"][i_agent] = agent.malfunction_data['malfunction']
            info_dict["speed"][i_agent] = agent.speed_data['speed']
            info_dict["status"][i_agent] = agent.status

            # Fix agents that finished their malfunction such that they can perform an action in the next step
            self._fix_agent_after_malfunction(agent)

        # Check for end of episode + set global reward to all rewards!
        if have_all_agents_ended:
            self.dones["__all__"] = True
            self.rewards_dict = {i: self.global_reward for i in range(self.get_num_agents())}
        if (self._max_episode_steps is not None) and (self._elapsed_steps >= self._max_episode_steps):
            self.dones["__all__"] = True
            for i_agent in range(self.get_num_agents()):
                self.dones[i_agent] = True

        return self._get_observations(), self.rewards_dict, self.dones, info_dict

    def _step_agent(self, i_agent, action: Optional[RailEnvActions] = None):
        """
        Performs a step and step, start and stop penalty on a single agent in the following sub steps:
        - malfunction
        - action handling if at the beginning of cell
        - movement

        Parameters
        ----------
        i_agent : int
        action_dict_ : Dict[int,RailEnvActions]

        """
        agent = self.agents[i_agent]
        if agent.status in [RailAgentStatus.DONE, RailAgentStatus.DONE_REMOVED]:  # this agent has already completed...
            return

        # agent gets active by a MOVE_* action and if c
        if agent.status == RailAgentStatus.READY_TO_DEPART:
            if action in [RailEnvActions.MOVE_LEFT, RailEnvActions.MOVE_RIGHT,
                          RailEnvActions.MOVE_FORWARD] and self.cell_free(agent.initial_position):
                agent.status = RailAgentStatus.ACTIVE
                self._set_agent_to_initial_position(agent, agent.initial_position)
                self.rewards_dict[i_agent] += self.step_penalty * agent.speed_data['speed']
                return
            else:
                # TODO: Here we need to check for the departure time in future releases with full schedules
                self.rewards_dict[i_agent] += self.step_penalty * agent.speed_data['speed']
                return

        agent.old_direction = agent.direction
        agent.old_position = agent.position

        # if agent is broken, actions are ignored and agent does not move.
        # full step penalty in this case
        if agent.malfunction_data['malfunction'] > 0:
            self.rewards_dict[i_agent] += self.step_penalty * agent.speed_data['speed']
            return

        # Is the agent at the beginning of the cell? Then, it can take an action.
        # As long as the agent is malfunctioning or stopped at the beginning of the cell,
        # different actions may be taken!
        if np.isclose(agent.speed_data['position_fraction'], 0.0, rtol=1e-03):
            # No action has been supplied for this agent -> set DO_NOTHING as default
            if action is None:
                action = RailEnvActions.DO_NOTHING

            if action < 0 or action > len(RailEnvActions):
                print('ERROR: illegal action=', action,
                      'for agent with index=', i_agent,
                      '"DO NOTHING" will be executed instead')
                action = RailEnvActions.DO_NOTHING

            if action == RailEnvActions.DO_NOTHING and agent.moving:
                # Keep moving
                action = RailEnvActions.MOVE_FORWARD

            if action == RailEnvActions.STOP_MOVING and agent.moving:
                # Only allow halting an agent on entering new cells.
                agent.moving = False
                self.rewards_dict[i_agent] += self.stop_penalty

            if not agent.moving and not (
                action == RailEnvActions.DO_NOTHING or action == RailEnvActions.STOP_MOVING):
                # Allow agent to start with any forward or direction action
                agent.moving = True
                self.rewards_dict[i_agent] += self.start_penalty

            # Store the action if action is moving
            # If not moving, the action will be stored when the agent starts moving again.
            if agent.moving:
                _action_stored = False
                _, new_cell_valid, new_direction, new_position, transition_valid = \
                    self._check_action_on_agent(action, agent)

                if all([new_cell_valid, transition_valid]):
                    agent.speed_data['transition_action_on_cellexit'] = action
                    _action_stored = True
                else:
                    # But, if the chosen invalid action was LEFT/RIGHT, and the agent is moving,
                    # try to keep moving forward!
                    if (action == RailEnvActions.MOVE_LEFT or action == RailEnvActions.MOVE_RIGHT):
                        _, new_cell_valid, new_direction, new_position, transition_valid = \
                            self._check_action_on_agent(RailEnvActions.MOVE_FORWARD, agent)

                        if all([new_cell_valid, transition_valid]):
                            agent.speed_data['transition_action_on_cellexit'] = RailEnvActions.MOVE_FORWARD
                            _action_stored = True

                if not _action_stored:
                    # If the agent cannot move due to an invalid transition, we set its state to not moving
                    self.rewards_dict[i_agent] += self.invalid_action_penalty
                    self.rewards_dict[i_agent] += self.stop_penalty
                    agent.moving = False

        # Now perform a movement.
        # If agent.moving, increment the position_fraction by the speed of the agent
        # If the new position fraction is >= 1, reset to 0, and perform the stored
        #   transition_action_on_cellexit if the cell is free.
        if agent.moving:
            agent.speed_data['position_fraction'] += agent.speed_data['speed']
            if agent.speed_data['position_fraction'] >= 1.0:
                # Perform stored action to transition to the next cell as soon as cell is free
                # Notice that we've already checked new_cell_valid and transition valid when we stored the action,
                # so we only have to check cell_free now!

                # cell and transition validity was checked when we stored transition_action_on_cellexit!
                cell_free, new_cell_valid, new_direction, new_position, transition_valid = self._check_action_on_agent(
                    agent.speed_data['transition_action_on_cellexit'], agent)

                # N.B. validity of new_cell and transition should have been verified before the action was stored!
                assert new_cell_valid
                assert transition_valid
                if cell_free:
                    self._move_agent_to_new_position(agent, new_position)
                    agent.direction = new_direction
                    agent.speed_data['position_fraction'] = 0.0

            # has the agent reached its target?
            if np.equal(agent.position, agent.target).all():
                agent.status = RailAgentStatus.DONE
                self.dones[i_agent] = True
                self.active_agents.remove(i_agent)
                agent.moving = False
                self._remove_agent_from_scene(agent)
            else:
                self.rewards_dict[i_agent] += self.step_penalty * agent.speed_data['speed']
        else:
            # step penalty if not moving (stopped now or before)
            self.rewards_dict[i_agent] += self.step_penalty * agent.speed_data['speed']

    def _set_agent_to_initial_position(self, agent: EnvAgent, new_position: IntVector2D):
        """
        Sets the agent to its initial position. Updates the agent object and the position
        of the agent inside the global agent_position numpy array

        Parameters
        -------
        agent: EnvAgent object
        new_position: IntVector2D
        """
        agent.position = new_position
        self.agent_positions[agent.position] = agent.handle

    def _move_agent_to_new_position(self, agent: EnvAgent, new_position: IntVector2D):
        """
        Move the agent to the a new position. Updates the agent object and the position
        of the agent inside the global agent_position numpy array

        Parameters
        -------
        agent: EnvAgent object
        new_position: IntVector2D
        """
        agent.position = new_position
        self.agent_positions[agent.old_position] = -1
        self.agent_positions[agent.position] = agent.handle

    def _remove_agent_from_scene(self, agent: EnvAgent):
        """
        Remove the agent from the scene. Updates the agent object and the position
        of the agent inside the global agent_position numpy array

        Parameters
        -------
        agent: EnvAgent object
        """
        self.agent_positions[agent.position] = -1
        if self.remove_agents_at_target:
            agent.position = None
            agent.status = RailAgentStatus.DONE_REMOVED

    def _check_action_on_agent(self, action: RailEnvActions, agent: EnvAgent):
        """

        Parameters
        ----------
        action : RailEnvActions
        agent : EnvAgent

        Returns
        -------
        bool
            Is it a legal move?
            1) transition allows the new_direction in the cell,
            2) the new cell is not empty (case 0),
            3) the cell is free, i.e., no agent is currently in that cell


        """
        # compute number of possible transitions in the current
        # cell used to check for invalid actions
        new_direction, transition_valid = self.check_action(agent, action)
        new_position = get_new_position(agent.position, new_direction)

        new_cell_valid = (
            np.array_equal(  # Check the new position is still in the grid
                new_position,
                np.clip(new_position, [0, 0], [self.height - 1, self.width - 1]))
            and  # check the new position has some transitions (ie is not an empty cell)
            self.rail.get_full_transitions(*new_position) > 0)

        # If transition validity hasn't been checked yet.
        if transition_valid is None:
            transition_valid = self.rail.get_transition(
                (*agent.position, agent.direction),
                new_direction)

        # only call cell_free() if new cell is inside the scene
        if new_cell_valid:
            # Check the new position is not the same as any of the existing agent positions
            # (including itself, for simplicity, since it is moving)
            cell_free = self.cell_free(new_position)
        else:
            # if new cell is outside of scene -> cell_free is False
            cell_free = False
        return cell_free, new_cell_valid, new_direction, new_position, transition_valid

    def cell_free(self, position: IntVector2D) -> bool:
        """
        Utility to check if a cell is free

        Parameters:
        --------
        position : Tuple[int, int]

        Returns
        -------
        bool
            is the cell free or not?

        """
        return self.agent_positions[position] == -1

    def check_action(self, agent: EnvAgent, action: RailEnvActions):
        """

        Parameters
        ----------
        agent : EnvAgent
        action : RailEnvActions

        Returns
        -------
        Tuple[Grid4TransitionsEnum,Tuple[int,int]]



        """
        transition_valid = None
        possible_transitions = self.rail.get_transitions(*agent.position, agent.direction)
        num_transitions = np.count_nonzero(possible_transitions)

        new_direction = agent.direction
        if action == RailEnvActions.MOVE_LEFT:
            new_direction = agent.direction - 1
            if num_transitions <= 1:
                transition_valid = False

        elif action == RailEnvActions.MOVE_RIGHT:
            new_direction = agent.direction + 1
            if num_transitions <= 1:
                transition_valid = False

        new_direction %= 4

        if action == RailEnvActions.MOVE_FORWARD and num_transitions == 1:
            # - dead-end, straight line or curved line;
            # new_direction will be the only valid transition
            # - take only available transition
            new_direction = np.argmax(possible_transitions)
            transition_valid = True
        return new_direction, transition_valid

    def _get_observations(self):
        """
        Utility which returns the observations for an agent with respect to environment

        Returns
        ------
        Dict object
        """
        self.obs_dict = self.obs_builder.get_many(list(range(self.get_num_agents())))
        return self.obs_dict

    def get_valid_directions_on_grid(self, row: int, col: int) -> List[int]:
        """
        Returns directions in which the agent can move

        Parameters:
        ---------
        row : int
        col : int

        Returns:
        -------
        List[int]
        """
        return Grid4Transitions.get_entry_directions(self.rail.get_full_transitions(row, col))

    def get_full_state_msg(self):
        """
        Returns state of environment in msgpack object
        """
        grid_data = self.rail.grid.tolist()
<<<<<<< HEAD
        agent_static_data = [agent.to_list() for agent in self.agents_static]
        agent_data = [agent.to_list() for agent in self.agents]
        malfunction_data: MalfunctionProcessData = self.malfunction_process_data
=======
        agent_data = [agent.to_agent() for agent in self.agents]
>>>>>>> 120231e6
        msgpack.packb(grid_data, use_bin_type=True)
        msgpack.packb(agent_data, use_bin_type=True)
        msg_data = {
            "grid": grid_data,
<<<<<<< HEAD
            "agents_static": agent_static_data,
            "agents": agent_data,
            "malfunction": malfunction_data}
=======
            "agents": agent_data}
>>>>>>> 120231e6
        return msgpack.packb(msg_data, use_bin_type=True)

    def get_full_state_dist_msg(self):
        """
        Returns environment information with distance map information as msgpack object
        """
<<<<<<< HEAD
        grid_data = self.rail.grid.tolist()
        agent_static_data = [agent.to_list() for agent in self.agents_static]
        agent_data = [agent.to_list() for agent in self.agents]
        msgpack.packb(grid_data, use_bin_type=True)
        msgpack.packb(agent_data, use_bin_type=True)
        msgpack.packb(agent_static_data, use_bin_type=True)
        distance_map_data = self.distance_map.get()
        malfunction_data: MalfunctionProcessData = self.malfunction_process_data
        msgpack.packb(distance_map_data, use_bin_type=True)
=======
        agent_data = [agent.to_agent() for agent in self.agents]
>>>>>>> 120231e6
        msg_data = {
            "grid": grid_data,
            "agents_static": agent_static_data,
            "agents": agent_data,
            "distance_map": distance_map_data,
            "malfunction": malfunction_data}
        return msgpack.packb(msg_data, use_bin_type=True)

    def set_full_state_msg(self, msg_data):
        """
        Sets environment state with msgdata object passed as argument

        Parameters
        -------
        msg_data: msgpack object
        """
        data = msgpack.unpackb(msg_data, use_list=False, encoding='utf-8')
        self.rail.grid = np.array(data["grid"])
        # agents are always reset as not moving
        self.agents = [EnvAgent(*d[0:12]) for d in data["agents"]]
        # setup with loaded data
        self.height, self.width = self.rail.grid.shape
        self.rail.height = self.height
        self.rail.width = self.width
        self.dones = dict.fromkeys(list(range(self.get_num_agents())) + ["__all__"], False)

    def set_full_state_dist_msg(self, msg_data):
        """
        Sets environment grid state and distance map with msgdata object passed as argument

        Parameters
        -------
        msg_data: msgpack object
        """
        data = msgpack.unpackb(msg_data, use_list=False, encoding='utf-8')
        self.rail.grid = np.array(data["grid"])
        # agents are always reset as not moving
        self.agents = [EnvAgent(*d[0:12]) for d in data["agents"]]
        if "distance_map" in data.keys():
            self.distance_map.set(data["distance_map"])
        # setup with loaded data
        self.height, self.width = self.rail.grid.shape
        self.rail.height = self.height
        self.rail.width = self.width
        self.dones = dict.fromkeys(list(range(self.get_num_agents())) + ["__all__"], False)

<<<<<<< HEAD
=======
    def get_full_state_dist_msg(self):
        """
        Returns environment information with distance map information as msgpack object
        """
        grid_data = self.rail.grid.tolist()
        agent_data = [agent.to_agent() for agent in self.agents]
        msgpack.packb(grid_data, use_bin_type=True)
        msgpack.packb(agent_data, use_bin_type=True)
        distance_map_data = self.distance_map.get()
        msgpack.packb(distance_map_data, use_bin_type=True)
        msg_data = {
            "grid": grid_data,
            "agents": agent_data,
            "distance_map": distance_map_data}

        return msgpack.packb(msg_data, use_bin_type=True)

>>>>>>> 120231e6
    def save(self, filename, save_distance_maps=False):
        """
        Saves environment and distance map information in a file

        Parameters:
        ---------
        filename: string
        save_distance_maps: bool
        """
        if save_distance_maps is True:
            if self.distance_map.get() is not None:
                if len(self.distance_map.get()) > 0:
                    with open(filename, "wb") as file_out:
                        file_out.write(self.get_full_state_dist_msg())
                else:
                    print("[WARNING] Unable to save the distance map for this environment, as none was found !")

            else:
                print("[WARNING] Unable to save the distance map for this environment, as none was found !")

        else:
            with open(filename, "wb") as file_out:
                file_out.write(self.get_full_state_msg())

    def load(self, filename):
        """
        Load environment with distance map from a file

        Parameters:
        -------
        filename: string
        """
        with open(filename, "rb") as file_in:
            load_data = file_in.read()
            self.set_full_state_dist_msg(load_data)

    def load_pkl(self, pkl_data):
        """
        Load environment with distance map from a pickle file

        Parameters:
        -------
        pkl_data: pickle file
        """
        self.set_full_state_msg(pkl_data)

    def load_resource(self, package, resource):
        """
        Load environment with distance map from a binary
        """
        from importlib_resources import read_binary
        load_data = read_binary(package, resource)
        self.set_full_state_msg(load_data)

    def _exp_distirbution_synced(self, rate: float) -> float:
        """
        Generates sample from exponential distribution
        We need this to guarantee synchronity between different instances with same seed.
        :param rate:
        :return:
        """
        u = self.np_random.rand()
        x = - np.log(1 - u) * rate
        return x

    def _is_agent_ok(self, agent: EnvAgent) -> bool:
        """
        Check if an agent is ok, meaning it can move and is not malfuncitoinig
        Parameters
        ----------
        agent

        Returns
        -------
        True if agent is ok, False otherwise

        """
        return agent.malfunction_data['malfunction'] < 1<|MERGE_RESOLUTION|>--- conflicted
+++ resolved
@@ -794,46 +794,38 @@
         Returns state of environment in msgpack object
         """
         grid_data = self.rail.grid.tolist()
-<<<<<<< HEAD
-        agent_static_data = [agent.to_list() for agent in self.agents_static]
-        agent_data = [agent.to_list() for agent in self.agents]
+        agent_data = [agent.to_agent() for agent in self.agents]
         malfunction_data: MalfunctionProcessData = self.malfunction_process_data
-=======
-        agent_data = [agent.to_agent() for agent in self.agents]
->>>>>>> 120231e6
         msgpack.packb(grid_data, use_bin_type=True)
         msgpack.packb(agent_data, use_bin_type=True)
         msg_data = {
             "grid": grid_data,
-<<<<<<< HEAD
-            "agents_static": agent_static_data,
             "agents": agent_data,
             "malfunction": malfunction_data}
-=======
+        return msgpack.packb(msg_data, use_bin_type=True)
+
+    def get_agent_state_msg(self):
+        """
+        Returns agents information in msgpack object
+        """
+        agent_data = [agent.to_agent() for agent in self.agents]
+        msg_data = {
             "agents": agent_data}
->>>>>>> 120231e6
         return msgpack.packb(msg_data, use_bin_type=True)
 
     def get_full_state_dist_msg(self):
         """
         Returns environment information with distance map information as msgpack object
         """
-<<<<<<< HEAD
         grid_data = self.rail.grid.tolist()
-        agent_static_data = [agent.to_list() for agent in self.agents_static]
-        agent_data = [agent.to_list() for agent in self.agents]
+        agent_data = [agent.to_agent() for agent in self.agents]
         msgpack.packb(grid_data, use_bin_type=True)
         msgpack.packb(agent_data, use_bin_type=True)
-        msgpack.packb(agent_static_data, use_bin_type=True)
         distance_map_data = self.distance_map.get()
         malfunction_data: MalfunctionProcessData = self.malfunction_process_data
         msgpack.packb(distance_map_data, use_bin_type=True)
-=======
-        agent_data = [agent.to_agent() for agent in self.agents]
->>>>>>> 120231e6
         msg_data = {
             "grid": grid_data,
-            "agents_static": agent_static_data,
             "agents": agent_data,
             "distance_map": distance_map_data,
             "malfunction": malfunction_data}
@@ -877,26 +869,26 @@
         self.rail.width = self.width
         self.dones = dict.fromkeys(list(range(self.get_num_agents())) + ["__all__"], False)
 
-<<<<<<< HEAD
-=======
     def get_full_state_dist_msg(self):
         """
         Returns environment information with distance map information as msgpack object
         """
         grid_data = self.rail.grid.tolist()
-        agent_data = [agent.to_agent() for agent in self.agents]
+        agent_static_data = [agent.to_list() for agent in self.agents_static]
+        agent_data = [agent.to_list() for agent in self.agents]
         msgpack.packb(grid_data, use_bin_type=True)
         msgpack.packb(agent_data, use_bin_type=True)
+        msgpack.packb(agent_static_data, use_bin_type=True)
         distance_map_data = self.distance_map.get()
         msgpack.packb(distance_map_data, use_bin_type=True)
         msg_data = {
             "grid": grid_data,
+            "agents_static": agent_static_data,
             "agents": agent_data,
             "distance_map": distance_map_data}
 
         return msgpack.packb(msg_data, use_bin_type=True)
 
->>>>>>> 120231e6
     def save(self, filename, save_distance_maps=False):
         """
         Saves environment and distance map information in a file
