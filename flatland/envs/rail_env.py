"""
Definition of the RailEnv environment.
"""
import random
# TODO:  _ this is a global method --> utils or remove later
from enum import IntEnum
from typing import List, NamedTuple, Optional, Dict, Tuple

import numpy as np
from numpy.testing._private.utils import import_nose


from flatland.core.env import Environment
from flatland.core.env_observation_builder import ObservationBuilder
from flatland.core.grid.grid4 import Grid4TransitionsEnum, Grid4Transitions
from flatland.core.grid.grid4_utils import get_new_position
from flatland.core.grid.grid_utils import IntVector2D
from flatland.core.transition_map import GridTransitionMap
from flatland.envs.agent_utils import EnvAgent, RailAgentStatus
from flatland.envs.distance_map import DistanceMap
from flatland.envs.rail_env_action import RailEnvActions

# Need to use circular imports for persistence.
from flatland.envs import malfunction_generators as mal_gen
from flatland.envs import rail_generators as rail_gen
from flatland.envs import schedule_generators as sched_gen
from flatland.envs import persistence
from flatland.envs import agent_chains as ac

from flatland.envs.observations import GlobalObsForRailEnv
from gym.utils import seeding

# Direct import of objects / classes does not work with circular imports.
# from flatland.envs.malfunction_generators import no_malfunction_generator, Malfunction, MalfunctionProcessData
# from flatland.envs.observations import GlobalObsForRailEnv
# from flatland.envs.rail_generators import random_rail_generator, RailGenerator
# from flatland.envs.schedule_generators import random_schedule_generator, ScheduleGenerator

# NEW : Imports 
from flatland.envs.schedule_time_generators import schedule_time_generator

# Adrian Egli performance fix (the fast methods brings more than 50%)
def fast_isclose(a, b, rtol):
    return (a < (b + rtol)) or (a < (b - rtol))


def fast_clip(position: (int, int), min_value: (int, int), max_value: (int, int)) -> bool:
    return (
        max(min_value[0], min(position[0], max_value[0])),
        max(min_value[1], min(position[1], max_value[1]))
    )


def fast_argmax(possible_transitions: (int, int, int, int)) -> bool:
    if possible_transitions[0] == 1:
        return 0
    if possible_transitions[1] == 1:
        return 1
    if possible_transitions[2] == 1:
        return 2
    return 3


def fast_position_equal(pos_1: (int, int), pos_2: (int, int)) -> bool:
    return pos_1[0] == pos_2[0] and pos_1[1] == pos_2[1]


def fast_count_nonzero(possible_transitions: (int, int, int, int)):
    return possible_transitions[0] + possible_transitions[1] + possible_transitions[2] + possible_transitions[3]


<<<<<<< HEAD
class RailEnvActions(IntEnum):
    DO_NOTHING = 0  # implies change of direction in a dead-end!
    MOVE_LEFT = 1
    MOVE_FORWARD = 2
    MOVE_RIGHT = 3
    STOP_MOVING = 4

    @staticmethod
    def to_char(a: int):
        return {
            0: 'B',
            1: 'L',
            2: 'F',
            3: 'R',
            4: 'S',
        }[a]

    @staticmethod
    def is_moving_action(action):
        return action in [1,2,3]


RailEnvGridPos = NamedTuple('RailEnvGridPos', [('r', int), ('c', int)])
RailEnvNextAction = NamedTuple('RailEnvNextAction', [('action', RailEnvActions), ('next_position', RailEnvGridPos),
                                                     ('next_direction', Grid4TransitionsEnum)])

=======
>>>>>>> d0d61948

class RailEnv(Environment):
    """
    RailEnv environment class.

    RailEnv is an environment inspired by a (simplified version of) a rail
    network, in which agents (trains) have to navigate to their target
    locations in the shortest time possible, while at the same time cooperating
    to avoid bottlenecks.

    The valid actions in the environment are:

     -   0: do nothing (continue moving or stay still)
     -   1: turn left at switch and move to the next cell; if the agent was not moving, movement is started
     -   2: move to the next cell in front of the agent; if the agent was not moving, movement is started
     -   3: turn right at switch and move to the next cell; if the agent was not moving, movement is started
     -   4: stop moving

    Moving forward in a dead-end cell makes the agent turn 180 degrees and step
    to the cell it came from.


    The actions of the agents are executed in order of their handle to prevent
    deadlocks and to allow them to learn relative priorities.

    Reward Function:

    It costs each agent a step_penalty for every time-step taken in the environment. Independent of the movement
    of the agent. Currently all other penalties such as penalty for stopping, starting and invalid actions are set to 0.

    alpha = 1
    beta = 1
    Reward function parameters:

    - invalid_action_penalty = 0
    - step_penalty = -alpha
    - global_reward = beta
    - epsilon = avoid rounding errors
    - stop_penalty = 0  # penalty for stopping a moving agent
    - start_penalty = 0  # penalty for starting a stopped agent

    Stochastic malfunctioning of trains:
    Trains in RailEnv can malfunction if they are halted too often (either by their own choice or because an invalid
    action or cell is selected.

    Every time an agent stops, an agent has a certain probability of malfunctioning. Malfunctions of trains follow a
    poisson process with a certain rate. Not all trains will be affected by malfunctions during episodes to keep
    complexity managable.

    TODO: currently, the parameters that control the stochasticity of the environment are hard-coded in init().
    For Round 2, they will be passed to the constructor as arguments, to allow for more flexibility.

    """
    alpha = 1.0
    beta = 1.0
    # Epsilon to avoid rounding errors
    epsilon = 0.01
    invalid_action_penalty = 0  # previously -2; GIACOMO: we decided that invalid actions will carry no penalty
    step_penalty = -1 * alpha
    global_reward = 1 * beta
    stop_penalty = 0  # penalty for stopping a moving agent
    start_penalty = 0  # penalty for starting a stopped agent

    def __init__(self,
                 width,
                 height,
                 rail_generator=None,
                 schedule_generator=None,  # : sched_gen.ScheduleGenerator = sched_gen.random_schedule_generator(),
                 number_of_agents=1,
                 obs_builder_object: ObservationBuilder = GlobalObsForRailEnv(),
                 malfunction_generator_and_process_data=None,  # mal_gen.no_malfunction_generator(),
                 malfunction_generator=None,
                 remove_agents_at_target=True,
                 random_seed=1,
                 record_steps=False,
                 close_following=True
                 ):
        """
        Environment init.

        Parameters
        ----------
        rail_generator : function
            The rail_generator function is a function that takes the width,
            height and agents handles of a  rail environment, along with the number of times
            the env has been reset, and returns a GridTransitionMap object and a list of
            starting positions, targets, and initial orientations for agent handle.
            The rail_generator can pass a distance map in the hints or information for specific schedule_generators.
            Implementations can be found in flatland/envs/rail_generators.py
        schedule_generator : function
            The schedule_generator function is a function that takes the grid, the number of agents and optional hints
            and returns a list of starting positions, targets, initial orientations and speed for all agent handles.
            Implementations can be found in flatland/envs/schedule_generators.py
        width : int
            The width of the rail map. Potentially in the future,
            a range of widths to sample from.
        height : int
            The height of the rail map. Potentially in the future,
            a range of heights to sample from.
        number_of_agents : int
            Number of agents to spawn on the map. Potentially in the future,
            a range of number of agents to sample from.
        obs_builder_object: ObservationBuilder object
            ObservationBuilder-derived object that takes builds observation
            vectors for each agent.
        remove_agents_at_target : bool
            If remove_agents_at_target is set to true then the agents will be removed by placing to
            RailEnv.DEPOT_POSITION when the agent has reach it's target position.
        random_seed : int or None
            if None, then its ignored, else the random generators are seeded with this number to ensure
            that stochastic operations are replicable across multiple operations
        """
        super().__init__()

        if malfunction_generator_and_process_data is not None:
            print("DEPRECATED - RailEnv arg: malfunction_and_process_data - use malfunction_generator")
            self.malfunction_generator, self.malfunction_process_data = malfunction_generator_and_process_data
        elif malfunction_generator is not None:
            self.malfunction_generator = malfunction_generator
            # malfunction_process_data is not used
            # self.malfunction_generator, self.malfunction_process_data = malfunction_generator_and_process_data
            self.malfunction_process_data = self.malfunction_generator.get_process_data()
        # replace default values here because we can't use default args values because of cyclic imports
        else:
            self.malfunction_generator = mal_gen.NoMalfunctionGen()
            self.malfunction_process_data = self.malfunction_generator.get_process_data()

        # self.rail_generator: RailGenerator = rail_generator
        if rail_generator is None:
            rail_generator = rail_gen.random_rail_generator()
        self.rail_generator = rail_generator
        # self.schedule_generator: ScheduleGenerator = schedule_generator
        if schedule_generator is None:
            schedule_generator = sched_gen.random_schedule_generator()
        self.schedule_generator = schedule_generator

        self.rail: Optional[GridTransitionMap] = None
        self.width = width
        self.height = height

        self.remove_agents_at_target = remove_agents_at_target

        self.rewards = [0] * number_of_agents
        self.done = False
        self.obs_builder = obs_builder_object
        self.obs_builder.set_env(self)

        self._max_episode_steps: Optional[int] = None
        self._elapsed_steps = 0

        self.dones = dict.fromkeys(list(range(number_of_agents)) + ["__all__"], False)

        self.obs_dict = {}
        self.rewards_dict = {}
        self.dev_obs_dict = {}
        self.dev_pred_dict = {}

        self.agents: List[EnvAgent] = []
        # NEW : SCHED CONST (Even number of trains A>B, B>A)
        self.number_of_agents = number_of_agents if ((number_of_agents % 2) == 0 ) else number_of_agents + 1 
        self.num_resets = 0
        self.distance_map = DistanceMap(self.agents, self.height, self.width)

        self.action_space = [5]

        self._seed()
        self._seed()
        self.random_seed = random_seed
        if self.random_seed:
            self._seed(seed=random_seed)

        self.valid_positions = None

        # global numpy array of agents position, True means that there is an agent at that cell
        self.agent_positions: np.ndarray = np.full((height, width), False)

        # save episode timesteps ie agent positions, orientations.  (not yet actions / observations)
        self.record_steps = record_steps  # whether to save timesteps
        # save timesteps in here: [[[row, col, dir, malfunction],...nAgents], ...nSteps]
        self.cur_episode = []
        self.list_actions = []  # save actions in here

        self.close_following = close_following  # use close following logic
        self.motionCheck = ac.MotionCheck()

    def _seed(self, seed=None):
        self.np_random, seed = seeding.np_random(seed)
        random.seed(seed)
        return [seed]

    # no more agent_handles
    def get_agent_handles(self):
        return range(self.get_num_agents())

    def get_num_agents(self) -> int:
        return len(self.agents)

    def add_agent(self, agent):
        """ Add static info for a single agent.
            Returns the index of the new agent.
        """
        self.agents.append(agent)
        return len(self.agents) - 1

    def set_agent_active(self, agent: EnvAgent):
        if agent.status == RailAgentStatus.READY_TO_DEPART and self.cell_free(agent.initial_position):
            agent.status = RailAgentStatus.ACTIVE
            self._set_agent_to_initial_position(agent, agent.initial_position)

    def reset_agents(self):
        """ Reset the agents to their starting positions
        """
        for agent in self.agents:
            agent.reset()
        self.active_agents = [i for i in range(len(self.agents))]

    def action_required(self, agent):
        """
        Check if an agent needs to provide an action

        Parameters
        ----------
        agent: RailEnvAgent
        Agent we want to check

        Returns
        -------
        True: Agent needs to provide an action
        False: Agent cannot provide an action
        """
        return (agent.status == RailAgentStatus.READY_TO_DEPART or (
            agent.status == RailAgentStatus.ACTIVE and fast_isclose(agent.speed_data['position_fraction'], 0.0,
                                                                    rtol=1e-03)))

    def reset(self, regenerate_rail: bool = True, regenerate_schedule: bool = True, activate_agents: bool = False,
              random_seed: bool = None) -> Tuple[Dict, Dict]:
        """
        reset(regenerate_rail, regenerate_schedule, activate_agents, random_seed)

        The method resets the rail environment

        Parameters
        ----------
        regenerate_rail : bool, optional
            regenerate the rails
        regenerate_schedule : bool, optional
            regenerate the schedule and the static agents
        activate_agents : bool, optional
            activate the agents
        random_seed : bool, optional
            random seed for environment

        Returns
        -------
        observation_dict: Dict
            Dictionary with an observation for each agent
        info_dict: Dict with agent specific information

        """

        if random_seed:
            self._seed(random_seed)

        optionals = {}
        if regenerate_rail or self.rail is None:

            if "__call__" in dir(self.rail_generator):
                rail, optionals = self.rail_generator(
                    self.width, self.height, self.number_of_agents, self.num_resets, self.np_random)
            elif "generate" in dir(self.rail_generator):
                rail, optionals = self.rail_generator.generate(
                    self.width, self.height, self.number_of_agents, self.num_resets, self.np_random)
            else:
                raise ValueError("Could not invoke __call__ or generate on rail_generator")

            self.rail = rail
            self.height, self.width = self.rail.grid.shape

            # Do a new set_env call on the obs_builder to ensure
            # that obs_builder specific instantiations are made according to the
            # specifications of the current environment : like width, height, etc
            self.obs_builder.set_env(self)

        if optionals and 'distance_map' in optionals:
            self.distance_map.set(optionals['distance_map'])

        if regenerate_schedule or regenerate_rail or self.get_num_agents() == 0:
            agents_hints = None
            if optionals and 'agents_hints' in optionals:
                agents_hints = optionals['agents_hints']

            schedule = self.schedule_generator(self.rail, self.number_of_agents, agents_hints, 
                                               self.num_resets, self.np_random)
            self.agents = EnvAgent.from_schedule(schedule)

            # Get max number of allowed time steps from schedule generator
            # Look at the specific schedule generator used to see where this number comes from
            self._max_episode_steps = schedule.max_episode_steps # NEW UPDATE THIS!

        self.agent_positions = np.zeros((self.height, self.width), dtype=int) - 1

        # Reset distance map - basically initializing
        self.distance_map.reset(self.agents, self.rail)

        # NEW : Time Schedule Generation
        # find agent speeds (needed for max_ep_steps recalculation)
        if (type(self.schedule_generator.speed_ratio_map) is dict):
            config_speeds = list(self.schedule_generator.speed_ratio_map.keys())
        else:
            config_speeds = [1.0]

        self._max_episode_steps = schedule_time_generator(self.agents, config_speeds, self.distance_map, 
                                        self._max_episode_steps, self.np_random, temp_info=optionals)
        
        # Reset agents to initial states
        self.reset_agents()

        for agent in self.agents:
            # Induce malfunctions
            if activate_agents:
                self.set_agent_active(agent)

            self._break_agent(agent)

            if agent.malfunction_data["malfunction"] > 0:
                agent.speed_data['transition_action_on_cellexit'] = RailEnvActions.DO_NOTHING

            # Fix agents that finished their malfunction
            self._fix_agent_after_malfunction(agent)

        self.num_resets += 1
        self._elapsed_steps = 0

        # TODO perhaps dones should be part of each agent.
        self.dones = dict.fromkeys(list(range(self.get_num_agents())) + ["__all__"], False)

        # Reset the state of the observation builder with the new environment
        self.obs_builder.reset()

        # Reset the malfunction generator
        if "generate" in dir(self.malfunction_generator):
            self.malfunction_generator.generate(reset=True)
        else:
            self.malfunction_generator(reset=True)

        # Empty the episode store of agent positions
        self.cur_episode = []

        info_dict: Dict = {
            'action_required': {i: self.action_required(agent) for i, agent in enumerate(self.agents)},
            'malfunction': {
                i: agent.malfunction_data['malfunction'] for i, agent in enumerate(self.agents)
            },
            'speed': {i: agent.speed_data['speed'] for i, agent in enumerate(self.agents)},
            'status': {i: agent.status for i, agent in enumerate(self.agents)}
        }
        # Return the new observation vectors for each agent
        observation_dict: Dict = self._get_observations()
        return observation_dict, info_dict

    def _fix_agent_after_malfunction(self, agent: EnvAgent):
        """
        Updates agent malfunction variables and fixes broken agents

        Parameters
        ----------
        agent
        """

        # Ignore agents that are OK
        if self._is_agent_ok(agent):
            return

        # Reduce number of malfunction steps left
        if agent.malfunction_data['malfunction'] > 1:
            agent.malfunction_data['malfunction'] -= 1
            return

        # Restart agents at the end of their malfunction
        agent.malfunction_data['malfunction'] -= 1
        if 'moving_before_malfunction' in agent.malfunction_data:
            agent.moving = agent.malfunction_data['moving_before_malfunction']
            return

    def _break_agent(self, agent: EnvAgent):
        """
        Malfunction generator that breaks agents at a given rate.

        Parameters
        ----------
        agent

        """

        if "generate" in dir(self.malfunction_generator):
            malfunction: mal_gen.Malfunction = self.malfunction_generator.generate(agent, self.np_random)
        else:
            malfunction: mal_gen.Malfunction = self.malfunction_generator(agent, self.np_random)

        if malfunction.num_broken_steps > 0:
            agent.malfunction_data['malfunction'] = malfunction.num_broken_steps
            agent.malfunction_data['moving_before_malfunction'] = agent.moving
            agent.malfunction_data['nr_malfunctions'] += 1

        return
    
    def preprocess_action(self, *args, **kwargs):
        # TODO : Dipam - Temporarily added - Though I kind of like this system - need thoughts from others?
        from flatland.envs.step_utils.action_preprocessing import preprocess_action
        return preprocess_action(*args, **kwargs)
    
    def apply_action_independent(self, action, rail, position, direction):
        from flatland.envs.step_utils.action_preprocessing import check_action
        if RailEnvActions.is_moving_action(action):
            new_direction, _ = check_action(agent, action)
            new_position = get_new_position(position, new_direction)
        else:
            new_position, new_direction = position, direction
        return new_position, direction
        

    def step_new(self, action_dict):
        # TODO: Dipam - Add basic bookkeeping code
        for i_agent, agent in enumerate(self.agents):
            action = action_dict[i_agent]

            # Skipping if action saved for efficiency
            if not self.agent.action_saver.is_action_saved:

                # Preprocess action
                action = self.preprocess_action(action, agent.state, self.rail, agent.position, agent.direction)

                # Speed counting
                if agent.speed_counter.is_cell_entry:
                    agent.action_saver.clear_saved_action()

                # Save action
                agent.action_saver.save_action_if_allowed(action)

            # When cell exit occurs apply saved action independent of other agents
            if agent.speed_counter.is_cell_exit and agent.action_saver.is_action_saved:
                saved_action = agent.action_saver.saved_action
                # Apply action and get temporary new position and direction
                # TODO: Dipam - Could change name here to make it more obvious that its without conflict checks
                # TODO: Dipam - Important - This won't handle all the possible additions to motion check like "None, None"
                # TODO: Dipam - Important - Stop penalty will not be applied if saved_action checks for only moving actions
                temp_new_position, temp_new_direction = self.apply_action_independent(saved_action, self.rail, agent.position, agent.direction)
            else:
                temp_new_position, temp_new_direction = agent.position, agent.direction

            self.motionCheck.addAgent(i_agent, agent.position, temp_new_position)

        # Find conflicts

        # Modify conflicted positions and select one of them randomly to go to new position
        
        # for i_agent, agent in enumerate(self.agents):
            # Update posiitions

            # Update states

            # Update rewards

            # Update counters (malfunction and speed)
            




    def step(self, action_dict_: Dict[int, RailEnvActions]):
        """
        Updates rewards for the agents at a step.

        Parameters
        ----------
        action_dict_ : Dict[int,RailEnvActions]

        """
        self._elapsed_steps += 1

        # If we're done, set reward and info_dict and step() is done.
        if self.dones["__all__"]:
            self.rewards_dict = {}
            info_dict = {
                "action_required": {},
                "malfunction": {},
                "speed": {},
                "status": {},
            }
            for i_agent, agent in enumerate(self.agents):
                self.rewards_dict[i_agent] = self.global_reward
                info_dict["action_required"][i_agent] = False
                info_dict["malfunction"][i_agent] = 0
                info_dict["speed"][i_agent] = 0
                info_dict["status"][i_agent] = agent.status

            return self._get_observations(), self.rewards_dict, self.dones, info_dict

        # Reset the step rewards
        self.rewards_dict = dict()
        info_dict = {
            "action_required": {},
            "malfunction": {},
            "speed": {},
            "status": {},
        }
        have_all_agents_ended = True  # boolean flag to check if all agents are done

        self.motionCheck = ac.MotionCheck()  # reset the motion check

        if not self.close_following:
            for i_agent, agent in enumerate(self.agents):
                # Reset the step rewards
                self.rewards_dict[i_agent] = 0

                # Induce malfunction before we do a step, thus a broken agent can't move in this step
                self._break_agent(agent)

                # Perform step on the agent
                self._step_agent(i_agent, action_dict_.get(i_agent))

                # manage the boolean flag to check if all agents are indeed done (or done_removed)
                have_all_agents_ended &= (agent.status in [RailAgentStatus.DONE, RailAgentStatus.DONE_REMOVED])

                # Build info dict
                info_dict["action_required"][i_agent] = self.action_required(agent)
                info_dict["malfunction"][i_agent] = agent.malfunction_data['malfunction']
                info_dict["speed"][i_agent] = agent.speed_data['speed']
                info_dict["status"][i_agent] = agent.status

                # Fix agents that finished their malfunction such that they can perform an action in the next step
                self._fix_agent_after_malfunction(agent)


        else:
            for i_agent, agent in enumerate(self.agents):
                # Reset the step rewards
                self.rewards_dict[i_agent] = 0

                # Induce malfunction before we do a step, thus a broken agent can't move in this step
                self._break_agent(agent)

                # Perform step on the agent
                self._step_agent_cf(i_agent, action_dict_.get(i_agent))

            # second loop: check for collisions / conflicts
            self.motionCheck.find_conflicts()

            # third loop: update positions
            for i_agent, agent in enumerate(self.agents):
                self._step_agent2_cf(i_agent)

                # manage the boolean flag to check if all agents are indeed done (or done_removed)
                have_all_agents_ended &= (agent.status in [RailAgentStatus.DONE, RailAgentStatus.DONE_REMOVED])

                # Build info dict
                info_dict["action_required"][i_agent] = self.action_required(agent)
                info_dict["malfunction"][i_agent] = agent.malfunction_data['malfunction']
                info_dict["speed"][i_agent] = agent.speed_data['speed']
                info_dict["status"][i_agent] = agent.status

                # Fix agents that finished their malfunction such that they can perform an action in the next step
                self._fix_agent_after_malfunction(agent)

        # Check for end of episode + set global reward to all rewards!
        if have_all_agents_ended:
            self.dones["__all__"] = True
            self.rewards_dict = {i: self.global_reward for i in range(self.get_num_agents())}
        if (self._max_episode_steps is not None) and (self._elapsed_steps >= self._max_episode_steps):
            self.dones["__all__"] = True
            for i_agent in range(self.get_num_agents()):
                self.dones[i_agent] = True
        if self.record_steps:
            self.record_timestep(action_dict_)

        return self._get_observations(), self.rewards_dict, self.dones, info_dict

    def _step_agent(self, i_agent, action: Optional[RailEnvActions] = None):
        """
        Performs a step and step, start and stop penalty on a single agent in the following sub steps:
        - malfunction
        - action handling if at the beginning of cell
        - movement

        Parameters
        ----------
        i_agent : int
        action_dict_ : Dict[int,RailEnvActions]

        """
        agent = self.agents[i_agent]
        if agent.status in [RailAgentStatus.DONE, RailAgentStatus.DONE_REMOVED]:  # this agent has already completed...
            return

        # agent gets active by a MOVE_* action and if c
        if agent.status == RailAgentStatus.READY_TO_DEPART:
            initial_cell_free = self.cell_free(agent.initial_position)
            is_action_starting = action in [
                RailEnvActions.MOVE_LEFT, RailEnvActions.MOVE_RIGHT, RailEnvActions.MOVE_FORWARD]

            if action in [RailEnvActions.MOVE_LEFT, RailEnvActions.MOVE_RIGHT,
                          RailEnvActions.MOVE_FORWARD] and self.cell_free(agent.initial_position):
                agent.status = RailAgentStatus.ACTIVE
                self._set_agent_to_initial_position(agent, agent.initial_position)
                self.rewards_dict[i_agent] += self.step_penalty * agent.speed_data['speed']
                return
            else:
                # TODO: Here we need to check for the departure time in future releases with full schedules
                self.rewards_dict[i_agent] += self.step_penalty * agent.speed_data['speed']
                return

        agent.old_direction = agent.direction
        agent.old_position = agent.position

        # if agent is broken, actions are ignored and agent does not move.
        # full step penalty in this case
        if agent.malfunction_data['malfunction'] > 0:
            self.rewards_dict[i_agent] += self.step_penalty * agent.speed_data['speed']
            return

        # Is the agent at the beginning of the cell? Then, it can take an action.
        # As long as the agent is malfunctioning or stopped at the beginning of the cell,
        # different actions may be taken!
        if fast_isclose(agent.speed_data['position_fraction'], 0.0, rtol=1e-03):
            # No action has been supplied for this agent -> set DO_NOTHING as default
            if action is None:
                action = RailEnvActions.DO_NOTHING

            if action < 0 or action > len(RailEnvActions):
                print('ERROR: illegal action=', action,
                      'for agent with index=', i_agent,
                      '"DO NOTHING" will be executed instead')
                action = RailEnvActions.DO_NOTHING

            if action == RailEnvActions.DO_NOTHING and agent.moving:
                # Keep moving
                action = RailEnvActions.MOVE_FORWARD

            if action == RailEnvActions.STOP_MOVING and agent.moving:
                # Only allow halting an agent on entering new cells.
                agent.moving = False
                self.rewards_dict[i_agent] += self.stop_penalty

            if not agent.moving and not (
                action == RailEnvActions.DO_NOTHING or
                action == RailEnvActions.STOP_MOVING):
                # Allow agent to start with any forward or direction action
                agent.moving = True
                self.rewards_dict[i_agent] += self.start_penalty

            # Store the action if action is moving
            # If not moving, the action will be stored when the agent starts moving again.
            if agent.moving:
                _action_stored = False
                _, new_cell_valid, new_direction, new_position, transition_valid = \
                    self._check_action_on_agent(action, agent)

                if all([new_cell_valid, transition_valid]):
                    agent.speed_data['transition_action_on_cellexit'] = action
                    _action_stored = True
                else:
                    # But, if the chosen invalid action was LEFT/RIGHT, and the agent is moving,
                    # try to keep moving forward!
                    if (action == RailEnvActions.MOVE_LEFT or action == RailEnvActions.MOVE_RIGHT):
                        _, new_cell_valid, new_direction, new_position, transition_valid = \
                            self._check_action_on_agent(RailEnvActions.MOVE_FORWARD, agent)

                        if all([new_cell_valid, transition_valid]):
                            agent.speed_data['transition_action_on_cellexit'] = RailEnvActions.MOVE_FORWARD
                            _action_stored = True

                if not _action_stored:
                    # If the agent cannot move due to an invalid transition, we set its state to not moving
                    self.rewards_dict[i_agent] += self.invalid_action_penalty
                    self.rewards_dict[i_agent] += self.stop_penalty
                    agent.moving = False

        # Now perform a movement.
        # If agent.moving, increment the position_fraction by the speed of the agent
        # If the new position fraction is >= 1, reset to 0, and perform the stored
        #   transition_action_on_cellexit if the cell is free.
        if agent.moving:
            agent.speed_data['position_fraction'] += agent.speed_data['speed']
            if agent.speed_data['position_fraction'] > 1.0 or fast_isclose(agent.speed_data['position_fraction'], 1.0,
                                                                           rtol=1e-03):
                # Perform stored action to transition to the next cell as soon as cell is free
                # Notice that we've already checked new_cell_valid and transition valid when we stored the action,
                # so we only have to check cell_free now!

                # Traditional check that next cell is free
                # cell and transition validity was checked when we stored transition_action_on_cellexit!
                cell_free, new_cell_valid, new_direction, new_position, transition_valid = self._check_action_on_agent(
                    agent.speed_data['transition_action_on_cellexit'], agent)

                # N.B. validity of new_cell and transition should have been verified before the action was stored!
                assert new_cell_valid
                assert transition_valid
                if cell_free:
                    self._move_agent_to_new_position(agent, new_position)
                    agent.direction = new_direction
                    agent.speed_data['position_fraction'] = 0.0

            # has the agent reached its target?
            if np.equal(agent.position, agent.target).all():
                agent.status = RailAgentStatus.DONE
                self.dones[i_agent] = True
                self.active_agents.remove(i_agent)
                agent.moving = False
                self._remove_agent_from_scene(agent)
            else:
                self.rewards_dict[i_agent] += self.step_penalty * agent.speed_data['speed']
        else:
            # step penalty if not moving (stopped now or before)
            self.rewards_dict[i_agent] += self.step_penalty * agent.speed_data['speed']

    def _step_agent_cf(self, i_agent, action: Optional[RailEnvActions] = None):
        """ "close following" version of step_agent.
        """
        agent = self.agents[i_agent]
        if agent.status in [RailAgentStatus.DONE, RailAgentStatus.DONE_REMOVED]:  # this agent has already completed...
            return

        # agent gets active by a MOVE_* action and if c
        if agent.status == RailAgentStatus.READY_TO_DEPART:
            is_action_starting = action in [
                RailEnvActions.MOVE_LEFT, RailEnvActions.MOVE_RIGHT, RailEnvActions.MOVE_FORWARD]

            if is_action_starting:  # agent is trying to start
                self.motionCheck.addAgent(i_agent, None, agent.initial_position)
            else:  # agent wants to remain unstarted
                self.motionCheck.addAgent(i_agent, None, None)
            return

        agent.old_direction = agent.direction
        agent.old_position = agent.position

        # if agent is broken, actions are ignored and agent does not move.
        # full step penalty in this case
        # TODO: this means that deadlocked agents which suffer a malfunction are marked as 
        # stopped rather than deadlocked.
        if agent.malfunction_data['malfunction'] > 0:
            self.motionCheck.addAgent(i_agent, agent.position, agent.position)
            # agent will get penalty in step_agent2_cf
            # self.rewards_dict[i_agent] += self.step_penalty * agent.speed_data['speed']
            return

        # Is the agent at the beginning of the cell? Then, it can take an action.
        # As long as the agent is malfunctioning or stopped at the beginning of the cell,
        # different actions may be taken!
        if np.isclose(agent.speed_data['position_fraction'], 0.0, rtol=1e-03):
            # No action has been supplied for this agent -> set DO_NOTHING as default
            if action is None:
                action = RailEnvActions.DO_NOTHING

            if action < 0 or action > len(RailEnvActions):
                print('ERROR: illegal action=', action,
                      'for agent with index=', i_agent,
                      '"DO NOTHING" will be executed instead')
                action = RailEnvActions.DO_NOTHING

            if action == RailEnvActions.DO_NOTHING and agent.moving:
                # Keep moving
                action = RailEnvActions.MOVE_FORWARD

            if action == RailEnvActions.STOP_MOVING and agent.moving:
                # Only allow halting an agent on entering new cells.
                agent.moving = False
                self.rewards_dict[i_agent] += self.stop_penalty

            if not agent.moving and not (
                action == RailEnvActions.DO_NOTHING or
                action == RailEnvActions.STOP_MOVING):
                # Allow agent to start with any forward or direction action
                agent.moving = True
                self.rewards_dict[i_agent] += self.start_penalty

            # Store the action if action is moving
            # If not moving, the action will be stored when the agent starts moving again.
            new_position = None
            if agent.moving:
                _action_stored = False
                _, new_cell_valid, new_direction, new_position, transition_valid = \
                    self._check_action_on_agent(action, agent)

                if all([new_cell_valid, transition_valid]):
                    agent.speed_data['transition_action_on_cellexit'] = action
                    _action_stored = True
                else:
                    # But, if the chosen invalid action was LEFT/RIGHT, and the agent is moving,
                    # try to keep moving forward!
                    if (action == RailEnvActions.MOVE_LEFT or action == RailEnvActions.MOVE_RIGHT):
                        _, new_cell_valid, new_direction, new_position, transition_valid = \
                            self._check_action_on_agent(RailEnvActions.MOVE_FORWARD, agent)

                        if all([new_cell_valid, transition_valid]):
                            agent.speed_data['transition_action_on_cellexit'] = RailEnvActions.MOVE_FORWARD
                            _action_stored = True

                if not _action_stored:
                    # If the agent cannot move due to an invalid transition, we set its state to not moving
                    self.rewards_dict[i_agent] += self.invalid_action_penalty
                    self.rewards_dict[i_agent] += self.stop_penalty
                    agent.moving = False
                    self.motionCheck.addAgent(i_agent, agent.position, agent.position)
                    return

            if new_position is None:
                self.motionCheck.addAgent(i_agent, agent.position, agent.position)
                if agent.moving:
                    print("Agent", i_agent, "new_pos none, but moving")

        # Check the pos_frac position fraction
        if agent.moving:
            agent.speed_data['position_fraction'] += agent.speed_data['speed']
            if agent.speed_data['position_fraction'] > 0.999:
                stored_action = agent.speed_data["transition_action_on_cellexit"]

                # find the next cell using the stored action
                _, new_cell_valid, new_direction, new_position, transition_valid = \
                    self._check_action_on_agent(stored_action, agent)

                # if it's valid, record it as the new position
                if all([new_cell_valid, transition_valid]):
                    self.motionCheck.addAgent(i_agent, agent.position, new_position)
                else:  # if the action wasn't valid then record the agent as stationary
                    self.motionCheck.addAgent(i_agent, agent.position, agent.position)
            else:  # This agent hasn't yet crossed the cell
                self.motionCheck.addAgent(i_agent, agent.position, agent.position)

    def _step_agent2_cf(self, i_agent):
        agent = self.agents[i_agent]

        if agent.status in [RailAgentStatus.DONE, RailAgentStatus.DONE_REMOVED]:
            return

        (move, rc_next) = self.motionCheck.check_motion(i_agent, agent.position)

        if agent.position is not None:
            sbTrans = format(self.rail.grid[agent.position], "016b")
            trans_block = sbTrans[agent.direction * 4: agent.direction * 4 + 4]
            if (trans_block == "0000"):
                print (i_agent, agent.position, agent.direction, sbTrans, trans_block)

        # if agent cannot enter env, then we should have move=False

        if move:
            if agent.position is None:  # agent is entering the env
                # print(i_agent, "writing new pos ", rc_next, " into agent position (None)")
                agent.position = rc_next
                agent.status = RailAgentStatus.ACTIVE
                agent.speed_data['position_fraction'] = 0.0

            else:  # normal agent move
                cell_free, new_cell_valid, new_direction, new_position, transition_valid = self._check_action_on_agent(
                    agent.speed_data['transition_action_on_cellexit'], agent)

                if not all([transition_valid, new_cell_valid]):
                    print(f"ERRROR: step_agent2 invalid transition ag {i_agent} dir {new_direction} pos {agent.position} next {rc_next}")

                if new_position != rc_next:
                    print(f"ERROR: agent {i_agent} new_pos {new_position} != rc_next {rc_next}  " + 
                          f"pos {agent.position} dir {agent.direction} new_dir {new_direction}" +
                          f"stored action: {agent.speed_data['transition_action_on_cellexit']}")

                sbTrans = format(self.rail.grid[agent.position], "016b")
                trans_block = sbTrans[agent.direction * 4: agent.direction * 4 + 4]
                if (trans_block == "0000"):
                    print ("ERROR: ", i_agent, agent.position, agent.direction, sbTrans, trans_block)

                agent.position = rc_next
                agent.direction = new_direction
                agent.speed_data['position_fraction'] = 0.0

            # has the agent reached its target?
            if np.equal(agent.position, agent.target).all():
                agent.status = RailAgentStatus.DONE
                self.dones[i_agent] = True
                self.active_agents.remove(i_agent)
                agent.moving = False
                self._remove_agent_from_scene(agent)
            else:
                self.rewards_dict[i_agent] += self.step_penalty * agent.speed_data['speed']
        else:
            # step penalty if not moving (stopped now or before)
            self.rewards_dict[i_agent] += self.step_penalty * agent.speed_data['speed']

    def _set_agent_to_initial_position(self, agent: EnvAgent, new_position: IntVector2D):
        """
        Sets the agent to its initial position. Updates the agent object and the position
        of the agent inside the global agent_position numpy array

        Parameters
        -------
        agent: EnvAgent object
        new_position: IntVector2D
        """
        agent.position = new_position
        self.agent_positions[agent.position] = agent.handle

    def _move_agent_to_new_position(self, agent: EnvAgent, new_position: IntVector2D):
        """
        Move the agent to the a new position. Updates the agent object and the position
        of the agent inside the global agent_position numpy array

        Parameters
        -------
        agent: EnvAgent object
        new_position: IntVector2D
        """
        agent.position = new_position
        self.agent_positions[agent.old_position] = -1
        self.agent_positions[agent.position] = agent.handle

    def _remove_agent_from_scene(self, agent: EnvAgent):
        """
        Remove the agent from the scene. Updates the agent object and the position
        of the agent inside the global agent_position numpy array

        Parameters
        -------
        agent: EnvAgent object
        """
        self.agent_positions[agent.position] = -1
        if self.remove_agents_at_target:
            agent.position = None
            # setting old_position to None here stops the DONE agents from appearing in the rendered image
            agent.old_position = None
            agent.status = RailAgentStatus.DONE_REMOVED

    def _check_action_on_agent(self, action: RailEnvActions, agent: EnvAgent):
        """

        Parameters
        ----------
        action : RailEnvActions
        agent : EnvAgent

        Returns
        -------
        bool
            Is it a legal move?
            1) transition allows the new_direction in the cell,
            2) the new cell is not empty (case 0),
            3) the cell is free, i.e., no agent is currently in that cell


        """
        # compute number of possible transitions in the current
        # cell used to check for invalid actions
        new_direction, transition_valid = self.check_action(agent, action)
        new_position = get_new_position(agent.position, new_direction)

        new_cell_valid = (
            fast_position_equal(  # Check the new position is still in the grid
                new_position,
                fast_clip(new_position, [0, 0], [self.height - 1, self.width - 1]))
            and  # check the new position has some transitions (ie is not an empty cell)
            self.rail.get_full_transitions(*new_position) > 0)

        # If transition validity hasn't been checked yet.
        if transition_valid is None:
            transition_valid = self.rail.get_transition(
                (*agent.position, agent.direction),
                new_direction)

        # only call cell_free() if new cell is inside the scene
        if new_cell_valid:
            # Check the new position is not the same as any of the existing agent positions
            # (including itself, for simplicity, since it is moving)
            cell_free = self.cell_free(new_position)
        else:
            # if new cell is outside of scene -> cell_free is False
            cell_free = False
        return cell_free, new_cell_valid, new_direction, new_position, transition_valid

    def record_timestep(self, dActions):
        ''' Record the positions and orientations of all agents in memory, in the cur_episode
        '''
        list_agents_state = []
        for i_agent in range(self.get_num_agents()):
            agent = self.agents[i_agent]
            # the int cast is to avoid numpy types which may cause problems with msgpack
            # in env v2, agents may have position None, before starting
            if agent.position is None:
                pos = (0, 0)
            else:
                pos = (int(agent.position[0]), int(agent.position[1]))
            # print("pos:", pos, type(pos[0]))
            list_agents_state.append([
                    *pos, int(agent.direction), 
                    agent.malfunction_data["malfunction"],  
                    int(agent.status),
                    int(agent.position in self.motionCheck.svDeadlocked)
                    ])

        self.cur_episode.append(list_agents_state)
        self.list_actions.append(dActions)

    def cell_free(self, position: IntVector2D) -> bool:
        """
        Utility to check if a cell is free

        Parameters:
        --------
        position : Tuple[int, int]

        Returns
        -------
        bool
            is the cell free or not?

        """
        return self.agent_positions[position] == -1

    def check_action(self, agent: EnvAgent, action: RailEnvActions):
        """

        Parameters
        ----------
        agent : EnvAgent
        action : RailEnvActions

        Returns
        -------
        Tuple[Grid4TransitionsEnum,Tuple[int,int]]



        """
        transition_valid = None
        possible_transitions = self.rail.get_transitions(*agent.position, agent.direction)
        num_transitions = fast_count_nonzero(possible_transitions)

        new_direction = agent.direction
        if action == RailEnvActions.MOVE_LEFT:
            new_direction = agent.direction - 1
            if num_transitions <= 1:
                transition_valid = False

        elif action == RailEnvActions.MOVE_RIGHT:
            new_direction = agent.direction + 1
            if num_transitions <= 1:
                transition_valid = False

        new_direction %= 4

        if action == RailEnvActions.MOVE_FORWARD and num_transitions == 1:
            # - dead-end, straight line or curved line;
            # new_direction will be the only valid transition
            # - take only available transition
            new_direction = fast_argmax(possible_transitions)
            transition_valid = True
        return new_direction, transition_valid

    def _get_observations(self):
        """
        Utility which returns the observations for an agent with respect to environment

        Returns
        ------
        Dict object
        """
        # print(f"_get_obs - num agents: {self.get_num_agents()} {list(range(self.get_num_agents()))}")
        self.obs_dict = self.obs_builder.get_many(list(range(self.get_num_agents())))
        return self.obs_dict

    def get_valid_directions_on_grid(self, row: int, col: int) -> List[int]:
        """
        Returns directions in which the agent can move

        Parameters:
        ---------
        row : int
        col : int

        Returns:
        -------
        List[int]
        """
        return Grid4Transitions.get_entry_directions(self.rail.get_full_transitions(row, col))

    def _exp_distirbution_synced(self, rate: float) -> float:
        """
        Generates sample from exponential distribution
        We need this to guarantee synchronity between different instances with same seed.
        :param rate:
        :return:
        """
        u = self.np_random.rand()
        x = - np.log(1 - u) * rate
        return x

    def _is_agent_ok(self, agent: EnvAgent) -> bool:
        """
        Check if an agent is ok, meaning it can move and is not malfuncitoinig
        Parameters
        ----------
        agent

        Returns
        -------
        True if agent is ok, False otherwise

        """
        return agent.malfunction_data['malfunction'] < 1

    def save(self, filename):
        print("deprecated call to env.save() - pls call RailEnvPersister.save()")
        persistence.RailEnvPersister.save(self, filename)<|MERGE_RESOLUTION|>--- conflicted
+++ resolved
@@ -69,35 +69,6 @@
     return possible_transitions[0] + possible_transitions[1] + possible_transitions[2] + possible_transitions[3]
 
 
-<<<<<<< HEAD
-class RailEnvActions(IntEnum):
-    DO_NOTHING = 0  # implies change of direction in a dead-end!
-    MOVE_LEFT = 1
-    MOVE_FORWARD = 2
-    MOVE_RIGHT = 3
-    STOP_MOVING = 4
-
-    @staticmethod
-    def to_char(a: int):
-        return {
-            0: 'B',
-            1: 'L',
-            2: 'F',
-            3: 'R',
-            4: 'S',
-        }[a]
-
-    @staticmethod
-    def is_moving_action(action):
-        return action in [1,2,3]
-
-
-RailEnvGridPos = NamedTuple('RailEnvGridPos', [('r', int), ('c', int)])
-RailEnvNextAction = NamedTuple('RailEnvNextAction', [('action', RailEnvActions), ('next_position', RailEnvGridPos),
-                                                     ('next_direction', Grid4TransitionsEnum)])
-
-=======
->>>>>>> d0d61948
 
 class RailEnv(Environment):
     """
