--- conflicted
+++ resolved
@@ -341,13 +341,8 @@
         return cell_free, new_cell_valid, new_direction, new_position, transition_valid
 
     def check_action(self, agent, action):
-<<<<<<< HEAD
-        transition_isValid = None
+        transition_valid = None
         possible_transitions = self.rail.get_transitions(*agent.position, agent.direction)
-=======
-        transition_valid = None
-        possible_transitions = self.rail.get_transitions((*agent.position, agent.direction))
->>>>>>> 82c15121
         num_transitions = np.count_nonzero(possible_transitions)
 
         new_direction = agent.direction
