"""
Collection of environment-specific ObservationBuilder.
"""
from collections import deque

import numpy as np

from flatland.core.env_observation_builder import ObservationBuilder


class TreeObsForRailEnv(ObservationBuilder):
    """
    TreeObsForRailEnv object.

    This object returns observation vectors for agents in the RailEnv environment.
    The information is local to each agent and exploits the tree structure of the rail
    network to simplify the representation of the state of the environment for each agent.
    """

    def __init__(self, max_depth, predictor=None):
        self.max_depth = max_depth

        # Compute the size of the returned observation vector
        size = 0
        pow4 = 1
        for i in range(self.max_depth + 1):
            size += pow4
            pow4 *= 4
        self.observation_dim = 7
        self.observation_space = [size * self.observation_dim]
        self.location_has_agent = {}
        self.location_has_agent_direction = {}
        self.predictor = predictor
        self.agents_previous_reset = None

    def reset(self):
        agents = self.env.agents
        nAgents = len(agents)

        compute_distance_map = True
        if self.agents_previous_reset is not None:
            if nAgents == len(self.agents_previous_reset):
                compute_distance_map = False
                for i in range(nAgents):
                    if agents[i].target != self.agents_previous_reset[i].target:
                        compute_distance_map = True
        self.agents_previous_reset = agents

        if compute_distance_map:
            self.distance_map = np.inf * np.ones(shape=(nAgents,  # self.env.number_of_agents,
                                                        self.env.height,
                                                        self.env.width,
                                                        4))
            self.max_dist = np.zeros(nAgents)

            self.max_dist = [self._distance_map_walker(agent.target, i) for i, agent in enumerate(agents)]

            # Update local lookup table for all agents' target locations
            self.location_has_target = {tuple(agent.target): 1 for agent in agents}

    def _distance_map_walker(self, position, target_nr):
        """
        Utility function to compute distance maps from each cell in the rail network (and each possible
        orientation within it) to each agent's target cell.
        """
        # Returns max distance to target, from the farthest away node, while filling in distance_map

        self.distance_map[target_nr, position[0], position[1], :] = 0

        # Fill in the (up to) 4 neighboring nodes
        # direction is the direction of movement, meaning that at least a possible orientation of an agent
        # in cell (row,col) allows a movement in direction `direction'
        nodes_queue = deque(self._get_and_update_neighbors(position, target_nr, 0, enforce_target_direction=-1))

        # BFS from target `position' to all the reachable nodes in the grid
        # Stop the search if the target position is re-visited, in any direction
        visited = set([(position[0], position[1], 0),
                       (position[0], position[1], 1),
                       (position[0], position[1], 2),
                       (position[0], position[1], 3)])

        max_distance = 0

        while nodes_queue:
            node = nodes_queue.popleft()

            node_id = (node[0], node[1], node[2])

            if node_id not in visited:
                visited.add(node_id)

                # From the list of possible neighbors that have at least a path to the current node, only keep those
                # whose new orientation in the current cell would allow a transition to direction node[2]
                valid_neighbors = self._get_and_update_neighbors((node[0], node[1]), target_nr, node[3], node[2])

                for n in valid_neighbors:
                    nodes_queue.append(n)

                if len(valid_neighbors) > 0:
                    max_distance = max(max_distance, node[3] + 1)

        return max_distance

    def _get_and_update_neighbors(self, position, target_nr, current_distance, enforce_target_direction=-1):
        """
        Utility function used by _distance_map_walker to perform a BFS walk over the rail, filling in the
        minimum distances from each target cell.
        """
        neighbors = []

        possible_directions = [0, 1, 2, 3]
        if enforce_target_direction >= 0:
            # The agent must land into the current cell with orientation `enforce_target_direction'.
            # This is only possible if the agent has arrived from the cell in the opposite direction!
            possible_directions = [(enforce_target_direction + 2) % 4]

        for neigh_direction in possible_directions:
            new_cell = self._new_position(position, neigh_direction)

            if new_cell[0] >= 0 and new_cell[0] < self.env.height and new_cell[1] >= 0 and new_cell[1] < self.env.width:

                desired_movement_from_new_cell = (neigh_direction + 2) % 4

                """
                # Is the next cell a dead-end?
                isNextCellDeadEnd = False
                nbits = 0
                tmp = self.env.rail.get_transitions((new_cell[0], new_cell[1]))
                while tmp > 0:
                    nbits += (tmp & 1)
                    tmp = tmp >> 1
                if nbits == 1:
                    # Dead-end!
                    isNextCellDeadEnd = True
                """

                # Check all possible transitions in new_cell
                for agent_orientation in range(4):
                    # Is a transition along movement `desired_movement_from_new_cell' to the current cell possible?
                    isValid = self.env.rail.get_transition((new_cell[0], new_cell[1], agent_orientation),
                                                           desired_movement_from_new_cell)

                    if isValid:
                        """
                        # TODO: check that it works with deadends! -- still bugged!
                        movement = desired_movement_from_new_cell
                        if isNextCellDeadEnd:
                            movement = (desired_movement_from_new_cell+2) % 4
                        """
                        new_distance = min(self.distance_map[target_nr, new_cell[0], new_cell[1], agent_orientation],
                                           current_distance + 1)
                        neighbors.append((new_cell[0], new_cell[1], agent_orientation, new_distance))
                        self.distance_map[target_nr, new_cell[0], new_cell[1], agent_orientation] = new_distance

        return neighbors

    def _new_position(self, position, movement):
        """
        Utility function that converts a compass movement over a 2D grid to new positions (r, c).
        """
        if movement == 0:  # NORTH
            return (position[0] - 1, position[1])
        elif movement == 1:  # EAST
            return (position[0], position[1] + 1)
        elif movement == 2:  # SOUTH
            return (position[0] + 1, position[1])
        elif movement == 3:  # WEST
            return (position[0], position[1] - 1)

    def get_many(self, handles=[]):
        """
        Called whenever an observation has to be computed for the `env' environment, for each agent with handle
        in the `handles' list.
        """
<<<<<<< HEAD
=======

        # TODO: @Erik this is where the predictions should be computed, storing any temporary data inside this object.
        self.predictions = []
        if self.predictor:
            for a in range(len(handles)):
                self.predictions.append(self.predictor.get(a))
>>>>>>> 8a57dce2
        observations = {}
        for h in handles:
            observations[h] = self.get(h)
        return observations

    def get(self, handle):
        """
        Computes the current observation for agent `handle' in env

        The observation vector is composed of 4 sequential parts, corresponding to data from the up to 4 possible
        movements in a RailEnv (up to because only a subset of possible transitions are allowed in RailEnv).
        The possible movements are sorted relative to the current orientation of the agent, rather than NESW as for
        the transitions. The order is:
            [data from 'left'] + [data from 'forward'] + [data from 'right'] + [data from 'back']

        Each branch data is organized as:
            [root node information] +
            [recursive branch data from 'left'] +
            [... from 'forward'] +
            [... from 'right] +
            [... from 'back']

        Finally, each node information is composed of 5 floating point values:

        #1:

        #2: 1 if a target of another agent is detected between the previous node and the current one.

        #3: 1 if another agent is detected between the previous node and the current one.

        #4: distance of agent to the current branch node

        #5: minimum distance from node to the agent's target (when landing to the node following the corresponding
            branch.

        #6: agent in the same direction
            1 = agent present same direction
                (possible future use: number of other agents in the same direction in this branch)
            0 = no agent present same direction

        #7: agent in the opposite drection
            1 = agent present other direction than myself (so conflict)
                (possible future use: number of other agents in other direction in this branch, ie. number of conflicts)
            0 = no agent present other direction than myself

        #8: possible conflict detected


        Missing/padding nodes are filled in with -inf (truncated).
        Missing values in present node are filled in with +inf (truncated).


        In case of the root node, the values are [0, 0, 0, 0, distance from agent to target].
        In case the target node is reached, the values are [0, 0, 0, 0, 0].
        """

        # Update local lookup table for all agents' positions
        self.location_has_agent = {tuple(agent.position): 1 for agent in self.env.agents}
        self.location_has_agent_direction = {tuple(agent.position): agent.direction for agent in self.env.agents}
        if handle > len(self.env.agents):
            print("ERROR: obs _get - handle ", handle, " len(agents)", len(self.env.agents))
        agent = self.env.agents[handle]  # TODO: handle being treated as index
        possible_transitions = self.env.rail.get_transitions((*agent.position, agent.direction))
        num_transitions = np.count_nonzero(possible_transitions)
        # Root node - current position
        observation = [0, 0, 0, 0, self.distance_map[(handle, *agent.position, agent.direction)], 0, 0]

        root_observation = observation[:]
        visited = set()
        # Start from the current orientation, and see which transitions are available;
        # organize them as [left, forward, right, back], relative to the current orientation
        # If only one transition is possible, the tree is oriented with this transition as the forward branch.
        # TODO: Test if this works as desired!
        orientation = agent.direction

        if num_transitions == 1:
            orientation = np.argmax(possible_transitions)

        for branch_direction in [(orientation + i) % 4 for i in range(-1, 3)]:
            if possible_transitions[branch_direction]:
                new_cell = self._new_position(agent.position, branch_direction)
                branch_observation, branch_visited = \
                    self._explore_branch(handle, new_cell, branch_direction, root_observation, 1)
                observation = observation + branch_observation
                visited = visited.union(branch_visited)
            else:
                num_cells_to_fill_in = 0
                pow4 = 1
                for i in range(self.max_depth):
                    num_cells_to_fill_in += pow4
                    pow4 *= 4
                observation = observation + ([-np.inf] * self.observation_dim) * num_cells_to_fill_in
        self.env.dev_obs_dict[handle] = visited
        return observation

    def _explore_branch(self, handle, position, direction, root_observation, depth):
        """
        Utility function to compute tree-based observations.
        """
        # [Recursive branch opened]
        if depth >= self.max_depth + 1:
            return [], []

        # Continue along direction until next switch or
        # until no transitions are possible along the current direction (i.e., dead-ends)
        # We treat dead-ends as nodes, instead of going back, to avoid loops
        exploring = True
        last_isSwitch = False
        last_isDeadEnd = False
        last_isTerminal = False  # wrong cell OR cycle;  either way, we don't want the agent to land here
        last_isTarget = False

        visited = set()

        other_agent_encountered = np.inf
        other_target_encountered = np.inf
        other_agent_same_direction = 0
        other_agent_opposite_direction = 0
        possible_conflict = 0

        num_steps = 1
        while exploring:
            # #############################
            # #############################
            # Modify here to compute any useful data required to build the end node's features. This code is called
            # for each cell visited between the previous branching node and the next switch / target / dead-end.
            if position in self.location_has_agent:
                if num_steps < other_agent_encountered:
                    other_agent_encountered = num_steps

                if self.location_has_agent_direction[position] == direction:
                    # Cummulate the number of agents on branch with same direction
                    other_agent_same_direction += 1

                if self.location_has_agent_direction[position] != direction:
                    # Cummulate the number of agents on branch with other direction
                    other_agent_opposite_direction += 1

            if position in self.location_has_target:
                if num_steps < other_target_encountered:
                    other_target_encountered = num_steps
            # #############################
            # #############################

            if (position[0], position[1], direction) in visited:
                last_isTerminal = True
                break
            visited.add((position[0], position[1], direction))

            # If the target node is encountered, pick that as node. Also, no further branching is possible.
            if np.array_equal(position, self.env.agents[handle].target):
                last_isTarget = True
                break

            cell_transitions = self.env.rail.get_transitions((*position, direction))
            num_transitions = np.count_nonzero(cell_transitions)
            exploring = False
            if num_transitions == 1:
                # Check if dead-end, or if we can go forward along direction
                nbits = 0
                tmp = self.env.rail.get_transitions(tuple(position))
                while tmp > 0:
                    nbits += (tmp & 1)
                    tmp = tmp >> 1
                if nbits == 1:
                    # Dead-end!
                    last_isDeadEnd = True

                if not last_isDeadEnd:
                    # Keep walking through the tree along `direction'
                    exploring = True
                    # convert one-hot encoding to 0,1,2,3
                    direction = np.argmax(cell_transitions)
                    position = self._new_position(position, direction)
                    num_steps += 1

            elif num_transitions > 0:
                # Switch detected
                last_isSwitch = True
                break

            elif num_transitions == 0:
                # Wrong cell type, but let's cover it and treat it as a dead-end, just in case
                print("WRONG CELL TYPE detected in tree-search (0 transitions possible) at cell", position[0],
                      position[1], direction)
                last_isTerminal = True
                break

        # `position' is either a terminal node or a switch

        observation = []

        # #############################
        # #############################
        # Modify here to append new / different features for each visited cell!
        """
        other_agent_same_direction = \
            1 if position in self.location_has_agent and self.location_has_agent_direction[position] == direction else 0
        other_agent_opposite_direction = \
            1 if position in self.location_has_agent and self.location_has_agent_direction[position] != direction else 0

        if last_isTarget:
            observation = [0,
                           other_target_encountered,
                           other_agent_encountered,
                           root_observation[3] + num_steps,
                           0,
                           other_agent_same_direction,
                           other_agent_opposite_direction
                           ]

        elif last_isTerminal:
            observation = [0,
                           other_target_encountered,
                           other_agent_encountered,
                           np.inf,
                           np.inf,
                           other_agent_same_direction,
                           other_agent_opposite_direction
                           ]
        else:
            observation = [0,
                           other_target_encountered,
                           other_agent_encountered,
                           root_observation[3] + num_steps,
                           self.distance_map[handle, position[0], position[1], direction],
                           other_agent_same_direction,
                           other_agent_opposite_direction
                           ]
        """

        if last_isTarget:
            observation = [0,
                           other_target_encountered,
                           other_agent_encountered,
                           root_observation[3] + num_steps,
                           0,
                           other_agent_same_direction,
                           other_agent_opposite_direction
                           ]

        elif last_isTerminal:
            observation = [0,
                           other_target_encountered,
                           other_agent_encountered,
                           np.inf,
                           np.inf,
                           other_agent_same_direction,
                           other_agent_opposite_direction
                           ]
        else:
            observation = [0,
                           other_target_encountered,
                           other_agent_encountered,
                           root_observation[3] + num_steps,
                           self.distance_map[handle, position[0], position[1], direction],
                           other_agent_same_direction,
                           other_agent_opposite_direction
                           ]
        # #############################
        # #############################

        new_root_observation = observation[:]
        # Start from the current orientation, and see which transitions are available;
        # organize them as [left, forward, right, back], relative to the current orientation
        # Get the possible transitions
        possible_transitions = self.env.rail.get_transitions((*position, direction))
        for branch_direction in [(direction + 4 + i) % 4 for i in range(-1, 3)]:
            if last_isDeadEnd and self.env.rail.get_transition((*position, direction),
                                                               (branch_direction + 2) % 4):
                # Swap forward and back in case of dead-end, so that an agent can learn that going forward takes
                # it back
                new_cell = self._new_position(position, (branch_direction + 2) % 4)
                branch_observation, branch_visited = self._explore_branch(handle,
                                                                          new_cell,
                                                                          (branch_direction + 2) % 4,
                                                                          new_root_observation,
                                                                          depth + 1)
                observation = observation + branch_observation
                if len(branch_visited) != 0:
                    visited = visited.union(branch_visited)
            elif last_isSwitch and possible_transitions[branch_direction]:
                new_cell = self._new_position(position, branch_direction)
                branch_observation, branch_visited = self._explore_branch(handle,
                                                                          new_cell,
                                                                          branch_direction,
                                                                          new_root_observation,
                                                                          depth + 1)
                observation = observation + branch_observation
                if len(branch_visited) != 0:
                    visited = visited.union(branch_visited)
            else:
                num_cells_to_fill_in = 0
                pow4 = 1
                for i in range(self.max_depth - depth):
                    num_cells_to_fill_in += pow4
                    pow4 *= 4
                observation = observation + ([-np.inf] * self.observation_dim) * num_cells_to_fill_in

        return observation, visited

    def util_print_obs_subtree(self, tree, num_features_per_node=5, prompt='', current_depth=0):
        """
        Utility function to pretty-print tree observations returned by this object.
        """
        if len(tree) < num_features_per_node:
            return

        depth = 0
        tmp = len(tree) / num_features_per_node - 1
        pow4 = 4
        while tmp > 0:
            tmp -= pow4
            depth += 1
            pow4 *= 4

        prompt_ = ['L:', 'F:', 'R:', 'B:']

        print("  " * current_depth + prompt, tree[0:num_features_per_node])
        child_size = (len(tree) - num_features_per_node) // 4
        for children in range(4):
            child_tree = tree[(num_features_per_node + children * child_size):
                              (num_features_per_node + (children + 1) * child_size)]
            self.util_print_obs_subtree(child_tree,
                                        num_features_per_node,
                                        prompt=prompt_[children],
                                        current_depth=current_depth + 1)

    def split_tree(self, tree, num_features_per_node=7, current_depth=0):
        """

        :param tree:
        :param num_features_per_node:
        :param prompt:
        :param current_depth:
        :return:
        """

        if len(tree) < num_features_per_node:
            return [], [], []

        depth = 0
        tmp = len(tree) / num_features_per_node - 1
        pow4 = 4
        while tmp > 0:
            tmp -= pow4
            depth += 1
            pow4 *= 4
        child_size = (len(tree) - num_features_per_node) // 4
        tree_data = tree[0:num_features_per_node - 3].tolist()
        distance_data = [tree[num_features_per_node - 3]]
        agent_data = tree[-2:].tolist()
        for children in range(4):
            child_tree = tree[(num_features_per_node + children * child_size):
                              (num_features_per_node + (children + 1) * child_size)]
            tmp_tree_data, tmp_distance_data, tmp_agent_data = self.split_tree(child_tree,
                                                                               num_features_per_node,
                                                                               current_depth=current_depth + 1)
            if len(tmp_tree_data) > 0:
                tree_data.extend(tmp_tree_data)
                distance_data.extend(tmp_distance_data)
                agent_data.extend(tmp_agent_data)
        return tree_data, distance_data, agent_data

    def _set_env(self, env):
        self.env = env
        if self.predictor:
            self.predictor._set_env(self.env)


class GlobalObsForRailEnv(ObservationBuilder):
    """
    Gives a global observation of the entire rail environment.
    The observation is composed of the following elements:

        - transition map array with dimensions (env.height, env.width, 16),
          assuming 16 bits encoding of transitions.

        - Two 2D arrays (map_height, map_width, 2) containing respectively the position of the given agent
         target and the positions of the other agents targets.

        - A 3D array (map_height, map_width, 8) with the 4 first channels containing the one hot encoding
          of the direction of the given agent and the 4 second channels containing the positions
          of the other agents at their position coordinates.
    """

    def __init__(self):
        self.observation_space = ()
        super(GlobalObsForRailEnv, self).__init__()

    def _set_env(self, env):
        super()._set_env(env)

        self.observation_space = [4, self.env.height, self.env.width]

    def reset(self):
        self.rail_obs = np.zeros((self.env.height, self.env.width, 16))
        for i in range(self.rail_obs.shape[0]):
            for j in range(self.rail_obs.shape[1]):
                bitlist = [int(digit) for digit in bin(self.env.rail.get_transitions((i, j)))[2:]]
                bitlist = [0] * (16 - len(bitlist)) + bitlist
                self.rail_obs[i, j] = np.array(bitlist)

    def get(self, handle):
        obs_targets = np.zeros((self.env.height, self.env.width, 2))
        obs_agents_state = np.zeros((self.env.height, self.env.width, 8))
        agents = self.env.agents
        agent = agents[handle]

        direction = np.zeros(4)
        direction[agent.direction] = 1
        agent_pos = agents[handle].position
        obs_agents_state[agent_pos][:4] = direction
        obs_targets[agent.target][0] += 1

        for i in range(len(agents)):
            if i != handle:  # TODO: handle used as index...?
                agent2 = agents[i]
                obs_agents_state[agent2.position][4 + agent2.direction] = 1
                obs_targets[agent2.target][1] += 1

        direction = self._get_one_hot_for_agent_direction(agent)

        return self.rail_obs, obs_agents_state, obs_targets, direction


class GlobalObsForRailEnvDirectionDependent(ObservationBuilder):
    """
    Gives a global observation of the entire rail environment.
    The observation is composed of the following elements:

        - transition map array with dimensions (env.height, env.width, 16),
          assuming 16 bits encoding of transitions, flipped in the direction of the agent
          (the agent is always heading north on the flipped view).

        - Two 2D arrays (map_height, map_width, 2) containing respectively the position of the given agent
         target and the positions of the other agents targets, also flipped depending on the agent's direction.

        - A 3D array (map_height, map_width, 5) containing the one hot encoding of the direction of the other
          agents at their position coordinates, and the last channel containing the position of the given agent.

        - A 4 elements array with one hot encoding of the direction.
    """

    def __init__(self):
        self.observation_space = ()
        super(GlobalObsForRailEnvDirectionDependent, self).__init__()

    def _set_env(self, env):
        super()._set_env(env)

        self.observation_space = [4, self.env.height, self.env.width]

    def reset(self):
        self.rail_obs = np.zeros((self.env.height, self.env.width, 16))
        for i in range(self.rail_obs.shape[0]):
            for j in range(self.rail_obs.shape[1]):
                bitlist = [int(digit) for digit in bin(self.env.rail.get_transitions((i, j)))[2:]]
                bitlist = [0] * (16 - len(bitlist)) + bitlist
                self.rail_obs[i, j] = np.array(bitlist)

    def get(self, handle):
        obs_targets = np.zeros((self.env.height, self.env.width, 2))
        obs_agents_state = np.zeros((self.env.height, self.env.width, 5))
        agents = self.env.agents
        agent = agents[handle]
        direction = agent.direction

        idx = np.tile(np.arange(16), 2)

        rail_obs = self.rail_obs[:, :, idx[direction * 4: direction * 4 + 16]]

        if direction == 1:
            rail_obs = np.flip(rail_obs, axis=1)
        elif direction == 2:
            rail_obs = np.flip(rail_obs)
        elif direction == 3:
            rail_obs = np.flip(rail_obs, axis=0)

        agent_pos = agents[handle].position
        obs_agents_state[agent_pos][0] = 1
        obs_targets[agent.target][0] += 1

        idx = np.tile(np.arange(4), 2)
        for i in range(len(agents)):
            if i != handle:  # TODO: handle used as index...?
                agent2 = agents[i]
                obs_agents_state[agent2.position][1 + idx[4 + (agent2.direction - direction)]] = 1
                obs_targets[agent2.target][1] += 1

        direction = self._get_one_hot_for_agent_direction(agent)

        return rail_obs, obs_agents_state, obs_targets, direction


class LocalObsForRailEnv(ObservationBuilder):
    """
    Gives a local observation of the rail environment around the agent.
    The observation is composed of the following elements:

        - transition map array of the local environment around the given agent,
          with dimensions (2*view_radius + 1, 2*view_radius + 1, 16),
          assuming 16 bits encoding of transitions.

        - Two 2D arrays containing respectively, if they are in the agent's vision range,
          its target position, the positions of the other targets.

        - A 3D array (map_height, map_width, 4) containing the one hot encoding of directions
          of the other agents at their position coordinates, if they are in the agent's vision range.

        - A 4 elements array with one hot encoding of the direction.
    """

    def __init__(self, view_radius):
        """
        :param view_radius:
        """
        super(LocalObsForRailEnv, self).__init__()
        self.view_radius = view_radius

    def reset(self):
        # We build the transition map with a view_radius empty cells expansion on each side.
        # This helps to collect the local transition map view when the agent is close to a border.

        self.rail_obs = np.zeros((self.env.height + 2 * self.view_radius,
                                  self.env.width + 2 * self.view_radius, 16))
        for i in range(self.env.height):
            for j in range(self.env.width):
                bitlist = [int(digit) for digit in bin(self.env.rail.get_transitions((i, j)))[2:]]
                bitlist = [0] * (16 - len(bitlist)) + bitlist
                self.rail_obs[i + self.view_radius, j + self.view_radius] = np.array(bitlist)
                # self.rail_obs[i+self.view_radius, j+self.view_radius] = np.array(
                #     list(f'{self.env.rail.get_transitions((i, j)):016b}')).astype(int)

    def get(self, handle):
        agents = self.env.agents
        agent = agents[handle]

        local_rail_obs = self.rail_obs[agent.position[0]: agent.position[0] + 2 * self.view_radius + 1,
                         agent.position[1]:agent.position[1] + 2 * self.view_radius + 1]

        obs_map_state = np.zeros((2 * self.view_radius + 1, 2 * self.view_radius + 1, 2))

        obs_other_agents_state = np.zeros((2 * self.view_radius + 1, 2 * self.view_radius + 1, 4))

        def relative_pos(pos):
            return [agent.position[0] - pos[0], agent.position[1] - pos[1]]

        def is_in(rel_pos):
            return (abs(rel_pos[0]) <= self.view_radius) and (abs(rel_pos[1]) <= self.view_radius)

        target_rel_pos = relative_pos(agent.target)
        if is_in(target_rel_pos):
            obs_map_state[self.view_radius + np.array(target_rel_pos)][0] += 1

        for i in range(len(agents)):
            if i != handle:  # TODO: handle used as index...?
                agent2 = agents[i]

                agent_2_rel_pos = relative_pos(agent2.position)
                if is_in(agent_2_rel_pos):
                    obs_other_agents_state[self.view_radius + agent_2_rel_pos[0],
                                           self.view_radius + agent_2_rel_pos[1]][agent2.direction] += 1

                target_rel_pos_2 = relative_pos(agent2.position)
                if is_in(target_rel_pos_2):
                    obs_map_state[self.view_radius + np.array(target_rel_pos_2)][1] += 1

        direction = self._get_one_hot_for_agent_direction(agent)

        return local_rail_obs, obs_map_state, obs_other_agents_state, direction

# class LocalObsForRailEnvImproved(ObservationBuilder):
#     """
#     Returns a local observation around the given agent
#     """<|MERGE_RESOLUTION|>--- conflicted
+++ resolved
@@ -172,15 +172,11 @@
         Called whenever an observation has to be computed for the `env' environment, for each agent with handle
         in the `handles' list.
         """
-<<<<<<< HEAD
-=======
-
-        # TODO: @Erik this is where the predictions should be computed, storing any temporary data inside this object.
+
         self.predictions = []
         if self.predictor:
             for a in range(len(handles)):
                 self.predictions.append(self.predictor.get(a))
->>>>>>> 8a57dce2
         observations = {}
         for h in handles:
             observations[h] = self.get(h)
