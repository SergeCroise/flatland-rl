--- conflicted
+++ resolved
@@ -723,19 +723,8 @@
             self.current_level = env_level
 
             del self.env
-<<<<<<< HEAD
 
             self.env, _env_dict = RailEnvPersister.load_new(test_env_file_path)
-=======
-            self.env = RailEnv(
-                width=1, height=1,
-                rail_generator=rail_from_file(test_env_file_path),
-                schedule_generator=schedule_from_file(test_env_file_path),
-                malfunction_generator_and_process_data=malfunction_from_file(test_env_file_path),
-                obs_builder_object=DummyObservationBuilder(),
-                record_steps=True
-            )
->>>>>>> 45114e24
 
             self.begin_simulation = time.time()
 
