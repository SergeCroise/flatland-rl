--- conflicted
+++ resolved
@@ -300,10 +300,6 @@
                 return
         else:
             self.lrcStroke = []
-<<<<<<< HEAD
-             
-=======
->>>>>>> f51c77cb
 
         if self.model.iSelectedAgent is not None:
             self.lrcStroke = []
@@ -331,7 +327,6 @@
 
         else:
             self.model.mod_path(not event["shiftKey"])
-
 
     def refresh(self, event):
         self.debug("refresh")
