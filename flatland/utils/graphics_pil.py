--- conflicted
+++ resolved
@@ -395,13 +395,9 @@
             (0, 3): "svg/Zug_2_Weiche_#0091ea.svg"
         }
 
-<<<<<<< HEAD
-        # "paint" color of the train images we load
-=======
         # "paint" color of the train images we load - this is the color we will change.
         # a3BaseColor = self.rgb_s2i("0091ea")
         # temporary workaround for trains / agents renamed with different colour:
->>>>>>> d77ecfd1
         a3BaseColor = self.rgb_s2i("d50000")
 
         self.dPilZug = {}
