from recordtype import recordtype

import numpy as np
from numpy import array
import xarray as xr
import matplotlib.pyplot as plt
import time
from collections import deque
from flatland.utils.render_qt import QTGL
from flatland.utils.graphics_layer import GraphicsLayer

# TODO: suggested renaming to RailEnvRenderTool, as it will only work with RailEnv!


class MPLGL(GraphicsLayer):
    def __init__(self):
        pass

    def plot(self, *args, **kwargs):
        plt.plot(*args, **kwargs)

    def scatter(self, *args, **kwargs):
        plt.scatter(*args, **kwargs)

    def text(self, *args, **kwargs):
        plt.text(*args, **kwargs)

    def prettify(self, *args, **kwargs):
        ax = plt.gca()
        plt.xticks(range(int(ax.get_xlim()[1]) + 1))
        plt.yticks(range(int(ax.get_ylim()[1]) + 1))
        plt.grid()
        plt.xlabel("Euclidean distance")
        plt.ylabel("Tree / Transition Depth")

    def prettify2(self, width, height, cell_size):
        plt.xlim([0, width * cell_size])
        plt.ylim([-height * cell_size, 0])

        gTicks = (np.arange(0, height) + 0.5) * cell_size
        gLabels = np.arange(0, height)
        plt.xticks(gTicks, gLabels)

        gTicks = np.arange(-height * cell_size, 0) + cell_size / 2
        gLabels = np.arange(height - 1, -1, -1)
        plt.yticks(gTicks, gLabels)

        plt.xlim([0, width * cell_size])
        plt.ylim([-height * cell_size, 0])

    def show(self, block=False):
        plt.show(block=block)

    def pause(self, seconds=0.00001):
        plt.pause(seconds)

    def clf(self):
        plt.clf()

    def get_cmap(self, *args, **kwargs):
        return plt.get_cmap(*args, **kwargs)

    def beginFrame(self):
        pass

    def endFrame(self):
        pass


class RenderTool(object):
    Visit = recordtype("Visit", ["rc", "iDir", "iDepth", "prev"])

    lColors = list("brgcmyk")
    # \delta RC for NESW
    gTransRC = np.array([[-1, 0], [0, 1], [1, 0], [0, -1]])
    nPixCell = 1
    nPixHalf = nPixCell / 2
    xyHalf = array([nPixHalf, -nPixHalf])
    grc2xy = array([[0, -nPixCell], [nPixCell, 0]])
    gGrid = array(np.meshgrid(np.arange(10), -np.arange(10))) * \
        array([[[nPixCell]], [[nPixCell]]])
    xyPixHalf = xr.DataArray([nPixHalf, -nPixHalf],
                             dims="xy",
                             coords={"xy": ["x", "y"]})
    gCentres = xr.DataArray(gGrid,
                            dims=["xy", "p1", "p2"],
                            coords={"xy": ["x", "y"]}) + xyPixHalf
    gTheta = np.linspace(0, np.pi / 2, 10)
    gArc = array([np.cos(gTheta), np.sin(gTheta)]).T  # from [1,0] to [0,1]

    def __init__(self, env, gl="MPL"):
        self.env = env
        self.iFrame = 0
        self.time1 = time.time()
        self.lTimes = deque()
        # self.gl = MPLGL()

        self.gl = MPLGL() if gl == "MPL" else QTGL(env.width, env.height)

    def plotTreeOnRail(self, lVisits, color="r"):
        """
        Derives and plots a tree of transitions starting at position rcPos
        in direction iDir.
        Returns a list of Visits which are the nodes / vertices in the tree.
        """
        # gGrid = np.meshgrid(np.arange(10), -np.arange(10))
        rt = self.__class__
        # plt.scatter(*rt.gCentres, s=5, color="r")

        if False:
            for iAgent in range(self.env.number_of_agents):
                sColor = rt.lColors[iAgent]

                rcPos = self.env.agents_position[iAgent]
                iDir = self.env.agents_direction[iAgent]  # agent dir index

                self.plotAgent(rcPos, iDir, sColor)

                # gTransRCAg = self.getTransRC(rcPos, iDir)
                # self.plotTrans(rcPos, gTransRCAg, color=color)

                if False:
                    # TODO: this was `rcDir' but it was undefined
                    rcNext = rcPos + iDir
                    # transition for next cell
                    tbTrans = self.env.rail.get_transitions((*rcNext, iDir))
                    giTrans = np.where(tbTrans)[0]  # RC list of transitions
                    gTransRCAg = rt.gTransRC[giTrans]

        for visit in lVisits:
            # transition for next cell
            tbTrans = self.env.rail.get_transitions((*visit.rc, visit.iDir))
            giTrans = np.where(tbTrans)[0]  # RC list of transitions
            gTransRCAg = rt.gTransRC[giTrans]
            self.plotTrans(visit.rc, gTransRCAg, depth=str(visit.iDepth), color=color)

    def plotAgents(self, targets=True):
        cmap = self.gl.get_cmap('hsv', lut=self.env.number_of_agents+1)
        for iAgent in range(self.env.number_of_agents):
            oColor = cmap(iAgent)

            rcPos = self.env.agents_position[iAgent]
            iDir = self.env.agents_direction[iAgent]  # agent direction index

            if targets:
                target = self.env.agents_target[iAgent]
            else:
                target = None
            self.plotAgent(rcPos, iDir, oColor, target=target)

            # gTransRCAg = self.getTransRC(rcPos, iDir)
            # self.plotTrans(rcPos, gTransRCAg)

    def getTransRC(self, rcPos, iDir, bgiTrans=False):
        """
        Get the available transitions for rcPos in direction iDir,
        as row & col deltas.

        If bgiTrans is True, return a grid of indices of available transitions.

        eg for a cell rcPos = (4,5), in direction iDir = 0 (N),
        where the available transitions are N and E, returns:
        [[-1,0], [0,1]] ie N=up one row, and E=right one col.
        and if bgiTrans is True, returns a tuple:
        (
            [[-1,0], [0,1]], # deltas as before
            [0, 1] #  available transition indices, ie N, E
        )
        """

        tbTrans = self.env.rail.get_transitions((*rcPos, iDir))
        giTrans = np.where(tbTrans)[0]  # RC list of transitions

        # HACK: workaround dead-end transitions
        if len(giTrans) == 0:
            # print("Dead End", rcPos, iDir, tbTrans, giTrans)
            iDirReverse = (iDir + 2) % 4
            tbTrans = tuple(int(iDir2 == iDirReverse) for iDir2 in range(4))
            giTrans = np.where(tbTrans)[0]  # RC list of transitions
            # print("Dead End2", rcPos, iDirReverse, tbTrans, giTrans)

        # print("agent", array(list("NESW"))[giTrans], self.gTransRC[giTrans])
        gTransRCAg = self.__class__.gTransRC[giTrans]

        if bgiTrans:
            return gTransRCAg, giTrans
        else:
            return gTransRCAg

    def plotAgent(self, rcPos, iDir, color="r", target=None):
        """
        Plot a simple agent.
        Assumes a working graphics layer context (cf a MPL figure).
        """
        rt = self.__class__

        rcDir = rt.gTransRC[iDir]                    # agent direction in RC
        xyDir = np.matmul(rcDir, rt.grc2xy)          # agent direction in xy
<<<<<<< HEAD
=======
        xyDirLine = array([xyPos, xyPos + xyDir / 2]).T  # line for agent orient.
        self.gl.plot(*xyDirLine, color=sColor, lw=5, ms=0, alpha=0.6)
>>>>>>> bcd44bd6

        xyPos = np.matmul(rcPos - rcDir / 2, rt.grc2xy) + rt.xyHalf
        self.gl.scatter(*xyPos, color=color, size=40)            # agent location

        xyDirLine = array([xyPos, xyPos + xyDir/2]).T  # line for agent orient.
        self.gl.plot(*xyDirLine, color=color, lw=5, ms=0, alpha=0.6)

        if target is not None:
            rcTarget = array(target)
            xyTarget = np.matmul(rcTarget, rt.grc2xy) + rt.xyHalf
            self._draw_square(xyTarget, 1/3, color)

        if False:
            # mark the next cell we're heading into
            rcNext = rcPos + rcDir
            xyNext = np.matmul(rcNext, rt.grc2xy) + rt.xyHalf
            self.gl.scatter(*xyNext, color=color)

    def plotTrans(self, rcPos, gTransRCAg, color="r", depth=None):
        """
        plot the transitions in gTransRCAg at position rcPos.
        gTransRCAg is a 2d numpy array containing a list of RC transitions,
        eg [[-1,0], [0,1]] means N, E.

        """

        rt = self.__class__
        xyPos = np.matmul(rcPos, rt.grc2xy) + rt.xyHalf
        gxyTrans = xyPos + np.matmul(gTransRCAg, rt.grc2xy / 2.4)
        self.gl.scatter(*gxyTrans.T, color=color, marker="o", s=50, alpha=0.2)
        if depth is not None:
            for x, y in gxyTrans:
                self.gl.text(x, y, depth)

    def getTreeFromRail(self, rcPos, iDir, nDepth=10, bBFS=True, bPlot=False):
        """
        Generate a tree from the env starting at rcPos, iDir.
        """
        rt = self.__class__
        print(rcPos, iDir)
        iPos = 0 if bBFS else -1  # BF / DF Search

        iDepth = 0
        visited = set()
        lVisits = []
        # stack = [ (rcPos,iDir,nDepth) ]
        stack = [rt.Visit(rcPos, iDir, iDepth, None)]
        while stack:
            visit = stack.pop(iPos)
            rcd = (visit.rc, visit.iDir)
            if visit.iDepth > nDepth:
                continue
            lVisits.append(visit)

            if rcd not in visited:
                visited.add(rcd)

                # moves = self._get_valid_transitions( node[0], node[1] )
                gTransRCAg, giTrans = self.getTransRC(visit.rc,
                                                      visit.iDir,
                                                      bgiTrans=True)
                # nodePos = node[0]

                # enqueue the next nodes (ie transitions from this node)
                for gTransRC2, iTrans in zip(gTransRCAg, giTrans):
                    # print("Trans:", gTransRC2)
                    visitNext = rt.Visit(tuple(visit.rc + gTransRC2),
                                         iTrans,
                                         visit.iDepth + 1,
                                         visit)
                    # print("node2: ", node2)
                    stack.append(visitNext)

                # plot the available transitions from this node
                if bPlot:
                    self.plotTrans(
                        visit.rc, gTransRCAg,
                        depth=str(visit.iDepth))

        return lVisits

    def plotTree(self, lVisits, xyTarg):
        '''
        Plot a vertical tree of transitions.
        Returns the "visit" to the destination
        (ie where euclidean distance is near zero) or None if absent.
        '''

        dPos = {}
        iPos = 0

        visitDest = None

        for iVisit, visit in enumerate(lVisits):

            if visit.rc in dPos:
                xLoc = dPos[visit.rc]
            else:
                xLoc = dPos[visit.rc] = iPos
                iPos += 1

            rDist = np.linalg.norm(array(visit.rc) - array(xyTarg))
            # sDist = "%.1f" % rDist

            xLoc = rDist + visit.iDir / 4

            # point labelled with distance
            self.gl.scatter(xLoc, visit.iDepth, color="k", s=2)
            # plt.text(xLoc, visit.iDepth, sDist, color="k", rotation=45)
            self.gl.text(xLoc, visit.iDepth, visit.rc, color="k", rotation=45)

            # if len(dPos)>1:
            if visit.prev:
                # print(dPos)
                # print(tNodeDepth)
                xLocPrev = dPos[visit.prev.rc]

                rDistPrev = np.linalg.norm(array(visit.prev.rc) -
                                           array(xyTarg))
                # sDist = "%.1f" % rDistPrev

                xLocPrev = rDistPrev + visit.prev.iDir / 4

                # line from prev node
                self.gl.plot([xLocPrev, xLoc],
                             [visit.iDepth - 1, visit.iDepth],
                             color="k", alpha=0.5, lw=1)

            if rDist < 0.1:
                visitDest = visit

        # Walk backwards from destination to origin, plotting in red
        if visitDest is not None:
            visit = visitDest
            xLocPrev = None
            while visit is not None:
                rDist = np.linalg.norm(array(visit.rc) - array(xyTarg))
                xLoc = rDist + visit.iDir / 4
                if xLocPrev is not None:
                    self.gl.plot([xLoc, xLocPrev], [visit.iDepth, visit.iDepth + 1],
                                 color="r", alpha=0.5, lw=2)
                xLocPrev = xLoc
                visit = visit.prev
            # prev = prev.prev

        # self.gl.xticks(range(7)); self.gl.yticks(range(11))
        self.gl.prettify()
        return visitDest

    def plotPath(self, visitDest):
        """
        Given a "final" visit visitDest, plotPath recurses back through the path
        using the visit.prev field (previous) to get back to the start of the path.
        The path of transitions is plotted with arrows at 3/4 along the line.
        The transition is plotted slightly to one side of the rail, so that
        transitions in opposite directions are separate.
        Currently, no attempt is made to make the transition arrows coincide
        at corners, and they are straight only.
        """

        rt = self.__class__
        # Walk backwards from destination to origin
        if visitDest is not None:
            visit = visitDest
            xyPrev = None
            while visit is not None:
                xy = np.matmul(visit.rc, rt.grc2xy) + rt.xyHalf
                if xyPrev is not None:
                    dx, dy = (xyPrev - xy) / 20
                    xyLine = array([xy, xyPrev]) + array([dy, dx])

                    self.gl.plot(*xyLine.T, color="r", alpha=0.5, lw=1)

                    xyMid = np.sum(xyLine * [[1 / 4], [3 / 4]], axis=0)

                    xyArrow = array([
                        xyMid + [-dx - dy, +dx - dy],
                        xyMid,
                        xyMid + [-dx + dy, -dx - dy]])
                    self.gl.plot(*xyArrow.T, color="r")

                visit = visit.prev
                xyPrev = xy

    def drawTrans2(
            self,
            xyLine, xyCentre,
            rotation, bDeadEnd=False,
            sColor="gray",
            bArrow=True,
            spacing=0.1):
        """
        gLine is a numpy 2d array of points,
        in the plotting space / coords.
        eg:
        [[0,.5],[1,0.2]] means a line
        from x=0, y=0.5
        to   x=1, y=0.2
        """
        rt = self.__class__
        bStraight = rotation in [0, 2]
        dx, dy = np.squeeze(np.diff(xyLine, axis=0)) * spacing / 2

        if bStraight:

            if sColor == "auto":
                if dx > 0 or dy > 0:
                    sColor = "C1"   # N or E
                else:
                    sColor = "C2"   # S or W

            if bDeadEnd:
                xyLine2 = array([
                    xyLine[1] + [dy, dx],
                    xyCentre,
                    xyLine[1] - [dy, dx],
                ])
                self.gl.plot(*xyLine2.T, color=sColor)
            else:
                xyLine2 = xyLine + [-dy, dx]
                self.gl.plot(*xyLine2.T, color=sColor)

                if bArrow:
                    xyMid = np.sum(xyLine2 * [[1 / 4], [3 / 4]], axis=0)

                    xyArrow = array([
                        xyMid + [-dx - dy, +dx - dy],
                        xyMid,
                        xyMid + [-dx + dy, -dx - dy]])
                    self.gl.plot(*xyArrow.T, color=sColor)

        else:

            xyMid = np.mean(xyLine, axis=0)
            dxy = xyMid - xyCentre
            xyCorner = xyMid + dxy
            if rotation == 1:
                rArcFactor = 1 - spacing
                sColorAuto = "C1"
            else:
                rArcFactor = 1 + spacing
                sColorAuto = "C2"
            dxy2 = (xyCentre - xyCorner) * rArcFactor  # for scaling the arc

            if sColor == "auto":
                sColor = sColorAuto

            self.gl.plot(*(rt.gArc * dxy2 + xyCorner).T, color=sColor)

            if bArrow:
                dx, dy = np.squeeze(np.diff(xyLine, axis=0)) / 20
                iArc = int(len(rt.gArc) / 2)
                xyMid = xyCorner + rt.gArc[iArc] * dxy2
                xyArrow = array([
                    xyMid + [-dx - dy, +dx - dy],
                    xyMid,
                    xyMid + [-dx + dy, -dx - dy]])
                self.gl.plot(*xyArrow.T, color=sColor)

    def renderEnv(
            self, show=False, curves=True, spacing=False,
            arrows=False, agents=True, sRailColor="gray",
            frames=False, iEpisode=None, iStep=None):
        """
        Draw the environment using matplotlib.
        Draw into the figure if provided.

        Call pyplot.show() if show==True.
        (Use show=False from a Jupyter notebook with %matplotlib inline)
        """

        # cell_size is a bit pointless with matplotlib - it does not relate to pixels,
        # so for now I've changed it to 1 (from 10)
        cell_size = 1
        self.gl.beginFrame()
        self.gl.clf()
        # if oFigure is None:
        #    oFigure = self.gl.figure()

        def drawTrans(oFrom, oTo, sColor="gray"):
            self.gl.plot(
                [oFrom[0], oTo[0]],  # x
                [oFrom[1], oTo[1]],  # y
                color=sColor
            )

        env = self.env

        # Draw cells grid
        grid_color = [0.95, 0.95, 0.95]
        for r in range(env.height + 1):
            self.gl.plot([0, (env.width + 1) * cell_size],
                         [-r * cell_size, -r * cell_size],
                         color=grid_color)
        for c in range(env.width + 1):
            self.gl.plot([c * cell_size, c * cell_size],
                         [0, -(env.height + 1) * cell_size],
                         color=grid_color)

        # Draw each cell independently
        for r in range(env.height):
            for c in range(env.width):

                # bounding box of the grid cell
                x0 = cell_size * c       # left
                x1 = cell_size * (c + 1)   # right
                y0 = cell_size * -r      # top
                y1 = cell_size * -(r + 1)  # bottom

                # centres of cell edges
                coords = [
                    ((x0 + x1) / 2.0, y0),  # N middle top
                    (x1, (y0 + y1) / 2.0),  # E middle right
                    ((x0 + x1) / 2.0, y1),  # S middle bottom
                    (x0, (y0 + y1) / 2.0)   # W middle left
                ]

                # cell centre
                xyCentre = array([x0, y1]) + cell_size / 2

                # cell transition values
                oCell = env.rail.get_transitions((r, c))

                # Special Case 7, with a single bit; terminate at center
                nbits = 0
                tmp = oCell

                while tmp > 0:
                    nbits += (tmp & 1)
                    tmp = tmp >> 1

                # as above - move the from coord to the centre
                # it's a dead env.
                bDeadEnd = nbits == 1

                for orientation in range(4):  # ori is where we're heading
                    from_ori = (orientation + 2) % 4  # 0123=NESW -> 2301=SWNE
                    from_xy = coords[from_ori]

                    # renderer.push()
                    # renderer.translate(c * CELL_PIXELS, r * CELL_PIXELS)

                    tMoves = env.rail.get_transitions((r, c, orientation))

                    # to_ori = (orientation + 2) % 4
                    for to_ori in range(4):
                        to_xy = coords[to_ori]
                        rotation = (to_ori - from_ori) % 4

                        if (tMoves[to_ori]):  # if we have this transition

                            if bDeadEnd:
                                self.drawTrans2(
                                    array([from_xy, to_xy]), xyCentre,
                                    rotation, bDeadEnd=True, spacing=spacing,
                                    sColor=sRailColor)

                            else:

                                if curves:
                                    self.drawTrans2(
                                        array([from_xy, to_xy]), xyCentre,
                                        rotation, spacing=spacing, bArrow=arrows,
                                        sColor=sRailColor)
                                else:
                                    drawTrans(from_xy, to_xy, sRailColor)

                            if False:
                                print(
                                    "r,c,ori: ", r, c, orientation,
                                    "cell:", "{0:b}".format(oCell),
                                    "moves:", tMoves,
                                    "from:", from_ori, from_xy,
                                    "to: ", to_ori, to_xy,
                                    "cen:", *xyCentre,
                                    "rot:", rotation,
                                )

        # Draw each agent + its orientation + its target
        if agents:
<<<<<<< HEAD
            cmap = self.gl.get_cmap('hsv', lut=env.number_of_agents+1)
            self.plotAgents(targets=True)

        if False:
=======
            cmap = self.gl.get_cmap('hsv', lut=env.number_of_agents + 1)
>>>>>>> bcd44bd6
            for i in range(env.number_of_agents):
                self._draw_square((
                    env.agents_position[i][1] *
                    cell_size + cell_size / 2,
                    -env.agents_position[i][0] *
                    cell_size - cell_size / 2),
                    cell_size / 8, cmap(i))
            for i in range(env.number_of_agents):
                self._draw_square((
                    env.agents_target[i][1] *
                    cell_size + cell_size / 2,
                    -env.agents_target[i][0] *
                    cell_size - cell_size / 2),
                    cell_size / 3, [c for c in cmap(i)])

                # orientation is a line connecting the center of the cell to the
                # side of the square of the agent
                new_position = env._new_position(env.agents_position[i], env.agents_direction[i])
                new_position = ((
                    new_position[0] + env.agents_position[i][0]) / 2 * cell_size,
                    (new_position[1] + env.agents_position[i][1]) / 2 * cell_size)

                self.gl.plot(
                    [env.agents_position[i][1] * cell_size + cell_size / 2, new_position[1] + cell_size / 2],
                    [-env.agents_position[i][0] * cell_size - cell_size / 2, -new_position[0] - cell_size / 2],
                    color=cmap(i),
                    linewidth=2.0)

        # Draw some textual information like fps
        yText = [-0.3, -0.6, -0.9]
        if frames:
            self.gl.text(0.1, yText[2], "Frame:{:}".format(self.iFrame))
        self.iFrame += 1

        if iEpisode is not None:
            self.gl.text(0.1, yText[1], "Ep:{}".format(iEpisode))

        if iStep is not None:
            self.gl.text(0.1, yText[0], "Step:{}".format(iStep))

        tNow = time.time()
        self.gl.text(2, yText[2], "elapsed:{:.2f}s".format(tNow - self.time1))
        self.lTimes.append(tNow)
        if len(self.lTimes) > 20:
            self.lTimes.popleft()
        if len(self.lTimes) > 1:
            rFps = (len(self.lTimes) - 1) / (self.lTimes[-1] - self.lTimes[0])
            self.gl.text(2, yText[1], "fps:{:.2f}".format(rFps))

        self.gl.prettify2(env.width, env.height, self.nPixCell)

        self.gl.endFrame()

        if show:
            self.gl.show(block=False)
            self.gl.pause(0.00001)

        return

    def _draw_square(self, center, size, color):
        x0 = center[0] - size / 2
        x1 = center[0] + size / 2
        y0 = center[1] - size / 2
        y1 = center[1] + size / 2
        self.gl.plot([x0, x1, x1, x0, x0], [y0, y0, y1, y1, y0], color=color)<|MERGE_RESOLUTION|>--- conflicted
+++ resolved
@@ -196,11 +196,8 @@
 
         rcDir = rt.gTransRC[iDir]                    # agent direction in RC
         xyDir = np.matmul(rcDir, rt.grc2xy)          # agent direction in xy
-<<<<<<< HEAD
-=======
         xyDirLine = array([xyPos, xyPos + xyDir / 2]).T  # line for agent orient.
         self.gl.plot(*xyDirLine, color=sColor, lw=5, ms=0, alpha=0.6)
->>>>>>> bcd44bd6
 
         xyPos = np.matmul(rcPos - rcDir / 2, rt.grc2xy) + rt.xyHalf
         self.gl.scatter(*xyPos, color=color, size=40)            # agent location
@@ -581,14 +578,10 @@
 
         # Draw each agent + its orientation + its target
         if agents:
-<<<<<<< HEAD
             cmap = self.gl.get_cmap('hsv', lut=env.number_of_agents+1)
             self.plotAgents(targets=True)
 
         if False:
-=======
-            cmap = self.gl.get_cmap('hsv', lut=env.number_of_agents + 1)
->>>>>>> bcd44bd6
             for i in range(env.number_of_agents):
                 self._draw_square((
                     env.agents_position[i][1] *
