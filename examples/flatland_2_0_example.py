import time

import numpy as np

from flatland.envs.malfunction_generators import malfunction_from_params
from flatland.envs.observations import TreeObsForRailEnv, GlobalObsForRailEnv
from flatland.envs.predictions import ShortestPathPredictorForRailEnv
from flatland.envs.rail_env import RailEnv
from flatland.envs.rail_generators import sparse_rail_generator
from flatland.envs.schedule_generators import sparse_schedule_generator
from flatland.utils.rendertools import RenderTool, AgentRenderVariant

np.random.seed(1)

# Use the new sparse_rail_generator to generate feasible network configurations with corresponding tasks
# Training on simple small tasks is the best way to get familiar with the environment

# Use a the malfunction generator to break agents from time to time
stochastic_data = {'prop_malfunction': 0.3,  # Percentage of defective agents
                   'malfunction_rate': 30,  # Rate of malfunction occurence
                   'min_duration': 3,  # Minimal duration of malfunction
                   'max_duration': 20  # Max duration of malfunction
                   }

# Custom observation builder
TreeObservation = TreeObsForRailEnv(max_depth=2, predictor=ShortestPathPredictorForRailEnv())

# Different agent types (trains) with different speeds.
speed_ration_map = {1.: 0.25,  # Fast passenger train
                    1. / 2.: 0.25,  # Fast freight train
                    1. / 3.: 0.25,  # Slow commuter train
                    1. / 4.: 0.25}  # Slow freight train

<<<<<<< HEAD
env = RailEnv(width=100, height=100, rail_generator=sparse_rail_generator(max_num_cities=30,
                                                                          # Number of cities in map (where train stations are)
                                                                          seed=14,  # Random seed
                                                                          grid_mode=False,
                                                                          max_rails_between_cities=2,
                                                                          max_rails_in_city=8,
                                                                          ),
              schedule_generator=sparse_schedule_generator(speed_ration_map), number_of_agents=100,
              obs_builder_object=GlobalObsForRailEnv(), remove_agents_at_target=True)
=======
env = RailEnv(width=100,
              height=100,
              rail_generator=sparse_rail_generator(max_num_cities=30,
                                                   # Number of cities in map (where train stations are)
                                                   seed=14,  # Random seed
                                                   grid_mode=False,
                                                   max_rails_between_cities=2,
                                                   max_rails_in_city=8,
                                                   ),
              schedule_generator=sparse_schedule_generator(speed_ration_map),
              number_of_agents=100,
              stochastic_data=stochastic_data,  # Malfunction data generator
              obs_builder_object=GlobalObsForRailEnv(),
              remove_agents_at_target=True,
              record_steps=True
              )
>>>>>>> a3b5871f

# RailEnv.DEPOT_POSITION = lambda agent, agent_handle : (agent_handle % env.height,0)

env_renderer = RenderTool(env, gl="PILSVG",
                          agent_render_variant=AgentRenderVariant.AGENT_SHOWS_OPTIONS_AND_BOX,
                          show_debug=True,
                          screen_height=1000,
                          screen_width=1000)


# Import your own Agent or use RLlib to train agents on Flatland
# As an example we use a random agent instead
class RandomAgent:

    def __init__(self, state_size, action_size):
        self.state_size = state_size
        self.action_size = action_size

    def act(self, state):
        """
        :param state: input is the observation of the agent
        :return: returns an action
        """
        return 2  # np.random.choice(np.arange(self.action_size))

    def step(self, memories):
        """
        Step function to improve agent by adjusting policy given the observations

        :param memories: SARS Tuple to be
        :return:
        """
        return

    def save(self, filename):
        # Store the current policy
        return

    def load(self, filename):
        # Load a policy
        return


# Initialize the agent with the parameters corresponding to the environment and observation_builder
# Set action space to 4 to remove stop action
agent = RandomAgent(218, 4)

# Empty dictionary for all agent action
action_dict = dict()

print("Start episode...")
# Reset environment and get initial observations for all agents
start_reset = time.time()
obs, info = env.reset()
end_reset = time.time()
print(end_reset - start_reset)
print(env.get_num_agents(), )
# Reset the rendering sytem
env_renderer.reset()

# Here you can also further enhance the provided observation by means of normalization
# See training navigation example in the baseline repository

score = 0
# Run episode
frame_step = 0
for step in range(500):
    # Chose an action for each agent in the environment
    for a in range(env.get_num_agents()):
        action = agent.act(obs[a])
        action_dict.update({a: action})

    # Environment step which returns the observations for all agents, their corresponding
    # reward and whether their are done
    next_obs, all_rewards, done, _ = env.step(action_dict)
    env_renderer.render_env(show=True, show_observations=False, show_predictions=False)
    frame_step += 1
    # Update replay buffer and train agent
    for a in range(env.get_num_agents()):
        agent.step((obs[a], action_dict[a], all_rewards[a], next_obs[a], done[a]))
        score += all_rewards[a]

    obs = next_obs.copy()
    if done['__all__']:
        break

print('Episode: Steps {}\t Score = {}'.format(step, score))
env.save_episode("saved_episode_2.mpk")<|MERGE_RESOLUTION|>--- conflicted
+++ resolved
@@ -31,17 +31,6 @@
                     1. / 3.: 0.25,  # Slow commuter train
                     1. / 4.: 0.25}  # Slow freight train
 
-<<<<<<< HEAD
-env = RailEnv(width=100, height=100, rail_generator=sparse_rail_generator(max_num_cities=30,
-                                                                          # Number of cities in map (where train stations are)
-                                                                          seed=14,  # Random seed
-                                                                          grid_mode=False,
-                                                                          max_rails_between_cities=2,
-                                                                          max_rails_in_city=8,
-                                                                          ),
-              schedule_generator=sparse_schedule_generator(speed_ration_map), number_of_agents=100,
-              obs_builder_object=GlobalObsForRailEnv(), remove_agents_at_target=True)
-=======
 env = RailEnv(width=100,
               height=100,
               rail_generator=sparse_rail_generator(max_num_cities=30,
@@ -53,12 +42,11 @@
                                                    ),
               schedule_generator=sparse_schedule_generator(speed_ration_map),
               number_of_agents=100,
-              stochastic_data=stochastic_data,  # Malfunction data generator
+              malfunction_generator_and_process_data=malfunction_from_params(stochastic_data),  # Malfunction data generator
               obs_builder_object=GlobalObsForRailEnv(),
               remove_agents_at_target=True,
               record_steps=True
               )
->>>>>>> a3b5871f
 
 # RailEnv.DEPOT_POSITION = lambda agent, agent_handle : (agent_handle % env.height,0)
 
