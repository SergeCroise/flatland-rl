#!/usr/bin/env python
# -*- coding: utf-8 -*-

import numpy as np

from flatland.core.transition_map import GridTransitionMap, Grid4Transitions
from flatland.envs.generators import rail_from_GridTransitionMap_generator
from flatland.envs.observations import TreeObsForRailEnv
from flatland.envs.predictions import DummyPredictorForRailEnv
from flatland.envs.rail_env import RailEnv

"""Test predictions for `flatland` package."""


def test_predictions():
    # We instantiate a very simple rail network on a 7x10 grid:
    #        |
    #        |
    #        |
    # _ _ _ /_\ _ _  _  _ _ _
    #               \ /
    #                |
    #                |
    #                |

    cells = [int('0000000000000000', 2),  # empty cell - Case 0
             int('1000000000100000', 2),  # Case 1 - straight
             int('1001001000100000', 2),  # Case 2 - simple switch
             int('1000010000100001', 2),  # Case 3 - diamond drossing
             int('1001011000100001', 2),  # Case 4 - single slip switch
             int('1100110000110011', 2),  # Case 5 - double slip switch
             int('0101001000000010', 2),  # Case 6 - symmetrical switch
             int('0010000000000000', 2)]  # Case 7 - dead end

    transitions = Grid4Transitions([])
    empty = cells[0]

    dead_end_from_south = cells[7]
    dead_end_from_west = transitions.rotate_transition(dead_end_from_south, 90)
    dead_end_from_north = transitions.rotate_transition(dead_end_from_south, 180)
    dead_end_from_east = transitions.rotate_transition(dead_end_from_south, 270)

    vertical_straight = cells[1]
    horizontal_straight = transitions.rotate_transition(vertical_straight, 90)

    double_switch_south_horizontal_straight = horizontal_straight + cells[6]
    double_switch_north_horizontal_straight = transitions.rotate_transition(
        double_switch_south_horizontal_straight, 180)

    rail_map = np.array(
        [[empty] * 3 + [dead_end_from_south] + [empty] * 6] +
        [[empty] * 3 + [vertical_straight] + [empty] * 6] * 2 +
        [[dead_end_from_east] + [horizontal_straight] * 2 +
         [double_switch_north_horizontal_straight] +
         [horizontal_straight] * 2 + [double_switch_south_horizontal_straight] +
         [horizontal_straight] * 2 + [dead_end_from_west]] +
        [[empty] * 6 + [vertical_straight] + [empty] * 3] * 2 +
        [[empty] * 6 + [dead_end_from_north] + [empty] * 3], dtype=np.uint16)

    rail = GridTransitionMap(width=rail_map.shape[1],
                             height=rail_map.shape[0], transitions=transitions)
    rail.grid = rail_map
    env = RailEnv(width=rail_map.shape[1],
                  height=rail_map.shape[0],
                  rail_generator=rail_from_GridTransitionMap_generator(rail),
                  number_of_agents=1,
<<<<<<< HEAD
                  obs_builder_object=GlobalObsForRailEnv(),
                  prediction_builder_object=DummyPredictorForRailEnv(max_depth=10)
=======
                  obs_builder_object=TreeObsForRailEnv(max_depth=2, predictor=DummyPredictorForRailEnv(max_depth=20)),
>>>>>>> 2671b903
                  )

    env.reset()

    # set initial position and direction for testing...
    env.agents[0].position = (5, 6)
    env.agents[0].direction = 0
    env.agents[0].target = (3., 0.)

    predictions = env.obs_builder.predictor.get()
    positions = np.array(list(map(lambda prediction: [prediction[1], prediction[2]], predictions[0])))
    directions = np.array(list(map(lambda prediction: [prediction[3]], predictions[0])))
    time_offsets = np.array(list(map(lambda prediction: [prediction[0]], predictions[0])))
    actions = np.array(list(map(lambda prediction: [prediction[4]], predictions[0])))

    # compare against expected values
    expected_positions = np.array([[5., 6.],
                                   [4., 6.],
                                   [3., 6.],
                                   [3., 5.],
                                   [3., 4.],
                                   [3., 3.],
                                   [3., 2.],
                                   [3., 1.],
                                   # at target (3,0): stay in this position from here on
                                   [3., 0.],
                                   [3., 0.],
                                   [3., 0.],
                                   ])
    expected_directions = np.array([[0.],
                                    [0.],
                                    [0.],
                                    [3.],
                                    [3.],
                                    [3.],
                                    [3.],
                                    [3.],
                                    # at target (3,0): stay in this position from here on
                                    [3.],
                                    [3.],
                                    [3.]
                                    ])
    expected_time_offsets = np.array([[0.],
                                      [1.],
                                      [2.],
                                      [3.],
                                      [4.],
                                      [5.],
                                      [6.],
                                      [7.],
                                      [8.],
                                      [9.],
                                      [10.],
                                      ])
    expected_actions = np.array([[0.],
                                 [2.],
                                 [2.],
                                 [1.],
                                 [2.],
                                 [2.],
                                 [2.],
                                 [2.],
                                 # reaching target by straight
                                 [2.],
                                 # at target: stopped moving
                                 [4.],
                                 [4.],
                                 ])
    assert np.array_equal(positions, expected_positions)
    assert np.array_equal(directions, expected_directions)
    assert np.array_equal(time_offsets, expected_time_offsets)
    assert np.array_equal(actions, expected_actions)


def main():
    test_predictions()


if __name__ == "__main__":
    main()<|MERGE_RESOLUTION|>--- conflicted
+++ resolved
@@ -64,12 +64,7 @@
                   height=rail_map.shape[0],
                   rail_generator=rail_from_GridTransitionMap_generator(rail),
                   number_of_agents=1,
-<<<<<<< HEAD
-                  obs_builder_object=GlobalObsForRailEnv(),
-                  prediction_builder_object=DummyPredictorForRailEnv(max_depth=10)
-=======
                   obs_builder_object=TreeObsForRailEnv(max_depth=2, predictor=DummyPredictorForRailEnv(max_depth=20)),
->>>>>>> 2671b903
                   )
 
     env.reset()
