--- conflicted
+++ resolved
@@ -67,13 +67,6 @@
 
 def test_path_exists(rendering=False):
     rail, rail_map = make_simple_rail()
-<<<<<<< HEAD
-    env = RailEnv(width=rail_map.shape[1], height=rail_map.shape[0], rail_generator=rail_from_grid_transition_map(rail),
-                  schedule_generator=random_schedule_generator(), number_of_agents=1,
-                  obs_builder_object=TreeObsForRailEnv(max_depth=2, predictor=ShortestPathPredictorForRailEnv()))
-
-    # reset to initialize agents_static
-=======
     env = RailEnv(width=rail_map.shape[1],
                   height=rail_map.shape[0],
                   rail_generator=rail_from_grid_transition_map(rail),
@@ -81,7 +74,6 @@
                   number_of_agents=1,
                   obs_builder_object=TreeObsForRailEnv(max_depth=2, predictor=ShortestPathPredictorForRailEnv()),
                   )
->>>>>>> 120231e6
     env.reset()
 
     check_path(
@@ -139,13 +131,6 @@
 
 def test_path_not_exists(rendering=False):
     rail, rail_map = make_simple_rail_unconnected()
-<<<<<<< HEAD
-    env = RailEnv(width=rail_map.shape[1], height=rail_map.shape[0], rail_generator=rail_from_grid_transition_map(rail),
-                  schedule_generator=random_schedule_generator(), number_of_agents=1,
-                  obs_builder_object=TreeObsForRailEnv(max_depth=2, predictor=ShortestPathPredictorForRailEnv()))
-
-    # reset to initialize agents_static
-=======
     env = RailEnv(width=rail_map.shape[1],
                   height=rail_map.shape[0],
                   rail_generator=rail_from_grid_transition_map(rail),
@@ -153,7 +138,6 @@
                   number_of_agents=1,
                   obs_builder_object=TreeObsForRailEnv(max_depth=2, predictor=ShortestPathPredictorForRailEnv()),
                   )
->>>>>>> 120231e6
     env.reset()
 
     check_path(
