--- conflicted
+++ resolved
@@ -168,12 +168,6 @@
 
     # Test to save without distance map and load with generating distance map
 
-<<<<<<< HEAD
-    # initialize agents_static
-    env4 = RailEnv(width=1, height=1, rail_generator=rail_from_file(file_name_2),
-                   schedule_generator=schedule_from_file(file_name_2), number_of_agents=1,
-                   obs_builder_object=TreeObsForRailEnv(max_depth=2))
-=======
     env4 = RailEnv(width=1,
                    height=1,
                    rail_generator=rail_from_file(file_name_2),
@@ -181,7 +175,6 @@
                    number_of_agents=1,
                    obs_builder_object=TreeObsForRailEnv(max_depth=2),
                    )
->>>>>>> 120231e6
     env4.reset()
     rails_loaded_4 = env4.rail.grid
     agents_loaded_4 = env4.agents
